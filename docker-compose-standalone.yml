--- conflicted
+++ resolved
@@ -126,13 +126,8 @@
 ################################################################################
 
 services:
-<<<<<<< HEAD
   opensearch:
     image: malcolmnetsec/opensearch:5.0.0
-=======
-  elasticsearch:
-    image: malcolmnetsec/elasticsearch-od:4.0.1
->>>>>>> a69f13c1
     restart: "no"
     stdin_open: false
     tty: true
@@ -168,13 +163,8 @@
       timeout: 15s
       retries: 3
       start_period: 180s
-<<<<<<< HEAD
   dashboards-helper:
     image: malcolmnetsec/dashboards-helper:5.0.0
-=======
-  kibana-helper:
-    image: malcolmnetsec/kibana-helper:4.0.1
->>>>>>> a69f13c1
     restart: "no"
     stdin_open: false
     tty: true
@@ -201,13 +191,8 @@
       timeout: 15s
       retries: 3
       start_period: 30s
-<<<<<<< HEAD
   dashboards:
     image: malcolmnetsec/dashboards:5.0.0
-=======
-  kibana:
-    image: malcolmnetsec/kibana-od:4.0.1
->>>>>>> a69f13c1
     restart: "no"
     stdin_open: false
     tty: true
@@ -228,11 +213,7 @@
       retries: 3
       start_period: 210s
   logstash:
-<<<<<<< HEAD
     image: malcolmnetsec/logstash-oss:5.0.0
-=======
-    image: malcolmnetsec/logstash-oss:4.0.1
->>>>>>> a69f13c1
     restart: "no"
     stdin_open: false
     tty: true
@@ -267,11 +248,7 @@
       retries: 3
       start_period: 600s
   filebeat:
-<<<<<<< HEAD
     image: malcolmnetsec/filebeat-oss:5.0.0
-=======
-    image: malcolmnetsec/filebeat-oss:4.0.1
->>>>>>> a69f13c1
     restart: "no"
     stdin_open: false
     tty: true
@@ -308,11 +285,7 @@
       retries: 3
       start_period: 60s
   arkime:
-<<<<<<< HEAD
     image: malcolmnetsec/arkime:5.0.0
-=======
-    image: malcolmnetsec/arkime:4.0.1
->>>>>>> a69f13c1
     restart: "no"
     stdin_open: false
     tty: true
@@ -351,11 +324,7 @@
       retries: 3
       start_period: 210s
   zeek:
-<<<<<<< HEAD
     image: malcolmnetsec/zeek:5.0.0
-=======
-    image: malcolmnetsec/zeek:4.0.1
->>>>>>> a69f13c1
     restart: "no"
     stdin_open: false
     tty: true
@@ -381,11 +350,7 @@
       retries: 3
       start_period: 60s
   file-monitor:
-<<<<<<< HEAD
     image: malcolmnetsec/file-monitor:5.0.0
-=======
-    image: malcolmnetsec/file-monitor:4.0.1
->>>>>>> a69f13c1
     restart: "no"
     stdin_open: false
     tty: true
@@ -408,11 +373,7 @@
       retries: 3
       start_period: 60s
   pcap-capture:
-<<<<<<< HEAD
     image: malcolmnetsec/pcap-capture:5.0.0
-=======
-    image: malcolmnetsec/pcap-capture:4.0.1
->>>>>>> a69f13c1
     restart: "no"
     stdin_open: false
     tty: true
@@ -432,11 +393,7 @@
     volumes:
       - ./pcap/upload:/pcap
   pcap-monitor:
-<<<<<<< HEAD
     image: malcolmnetsec/pcap-monitor:5.0.0
-=======
-    image: malcolmnetsec/pcap-monitor:4.0.1
->>>>>>> a69f13c1
     restart: "no"
     stdin_open: false
     tty: true
@@ -459,11 +416,7 @@
       retries: 3
       start_period: 90s
   upload:
-<<<<<<< HEAD
     image: malcolmnetsec/file-upload:5.0.0
-=======
-    image: malcolmnetsec/file-upload:4.0.1
->>>>>>> a69f13c1
     restart: "no"
     stdin_open: false
     tty: true
@@ -489,11 +442,7 @@
       retries: 3
       start_period: 60s
   htadmin:
-<<<<<<< HEAD
     image: malcolmnetsec/htadmin:5.0.0
-=======
-    image: malcolmnetsec/htadmin:4.0.1
->>>>>>> a69f13c1
     restart: "no"
     stdin_open: false
     tty: true
@@ -515,11 +464,7 @@
       retries: 3
       start_period: 60s
   freq:
-<<<<<<< HEAD
     image: malcolmnetsec/freq:5.0.0
-=======
-    image: malcolmnetsec/freq:4.0.1
->>>>>>> a69f13c1
     restart: "no"
     stdin_open: false
     tty: true
@@ -537,11 +482,7 @@
       retries: 3
       start_period: 60s
   name-map-ui:
-<<<<<<< HEAD
     image: malcolmnetsec/name-map-ui:5.0.0
-=======
-    image: malcolmnetsec/name-map-ui:4.0.1
->>>>>>> a69f13c1
     restart: "no"
     stdin_open: false
     tty: true
@@ -562,11 +503,7 @@
       retries: 3
       start_period: 60s
   nginx-proxy:
-<<<<<<< HEAD
     image: malcolmnetsec/nginx-proxy:5.0.0
-=======
-    image: malcolmnetsec/nginx-proxy:4.0.1
->>>>>>> a69f13c1
     restart: "no"
     stdin_open: false
     tty: true
