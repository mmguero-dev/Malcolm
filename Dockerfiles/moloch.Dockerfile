FROM debian:buster-slim AS build

# Copyright (c) 2020 Battelle Energy Alliance, LLC.  All rights reserved.

ENV DEBIAN_FRONTEND noninteractive

ENV MOLOCH_VERSION "2.3.0"
ENV MOLOCHDIR "/data/moloch"
ENV MOLOCH_URL "https://codeload.github.com/aol/moloch/tar.gz/v${MOLOCH_VERSION}"

ADD moloch/scripts/bs4_remove_div.py /data/
ADD moloch/patch/* /data/patches/
ADD README.md $MOLOCHDIR/doc/
ADD doc.css $MOLOCHDIR/doc/
ADD docs/images $MOLOCHDIR/doc/images/

<<<<<<< HEAD
ADD https://codeload.github.com/aol/moloch/tar.gz/v2.3.0 /data/moloch.tar.gz

=======
>>>>>>> f895fb1e
RUN sed -i "s/buster main/buster main contrib non-free/g" /etc/apt/sources.list && \
    apt-get -q update && \
    apt-get install -q -y --no-install-recommends \
        binutils \
        bison \
        cmake \
        curl \
        file \
        flex \
        g++ \
        gcc \
        gettext \
        git \
        groff \
        groff-base \
        imagemagick \
        libcap-dev \
        libjson-perl \
        libkrb5-dev \
        libmaxminddb-dev \
        libpcap0.8-dev \
        libssl-dev \
        libtool \
        libwww-perl \
        libyaml-dev \
        make \
        pandoc \
        patch \
        python-dev \
        python3-dev \
        python3-pip \
        python3-setuptools \
        python3-wheel \
        rename \
        sudo \
        swig \
        wget \
        zlib1g-dev && \
  pip3 install --no-cache-dir beautifulsoup4 && \
  cd $MOLOCHDIR/doc/images && \
    find . -name "*.png" -exec bash -c 'convert "{}" -fuzz 2% -transparent white -background white -alpha remove -strip -interlace Plane -quality 85% "{}.jpg" && rename "s/\.png//" "{}.jpg"' \; && \
    cd $MOLOCHDIR/doc && \
    sed -i "s/^# Malcolm$//" README.md && \
    sed -i '/./,$!d' README.md && \
    sed -i "s/.png/.jpg/g" README.md && \
    sed -i "s@docs/images@images@g" README.md && \
    pandoc -s --self-contained --metadata title="Malcolm README" --css $MOLOCHDIR/doc/doc.css -o $MOLOCHDIR/doc/README.html $MOLOCHDIR/doc/README.md && \
  cd /data && \
    mkdir -p "./moloch-"$MOLOCH_VERSION && \
<<<<<<< HEAD
    tar xvf ./moloch.tar.gz -C "./moloch-"$MOLOCH_VERSION --strip-components 1 && \
=======
    curl -sSL "$MOLOCH_URL" | tar xzvf - -C "./moloch-"$MOLOCH_VERSION --strip-components 1 && \
>>>>>>> f895fb1e
    cd "./moloch-"$MOLOCH_VERSION && \
    bash -c 'for i in /data/patches/*; do patch -p 1 -r - --no-backup-if-mismatch < $i || true; done' && \
    cp -v $MOLOCHDIR/doc/images/moloch/moloch_155.png ./viewer/public/moloch_155.png && \
    cp -v $MOLOCHDIR/doc/images/moloch/moloch_77.png ./viewer/public/moloch_77.png && \
    cp -v $MOLOCHDIR/doc/images/moloch/header_logo.png ./parliament/vueapp/src/assets/header_logo.png && \
    cp -v $MOLOCHDIR/doc/images/moloch/header_logo.png ./viewer/public/header_logo.png && \
    find $MOLOCHDIR/doc/images/screenshots -name "*.png" -delete && \
    export PATH="$MOLOCHDIR/bin:${PATH}" && \
    ln -sfr $MOLOCHDIR/bin/npm /usr/local/bin/npm && \
    ln -sfr $MOLOCHDIR/bin/node /usr/local/bin/node && \
    ln -sfr $MOLOCHDIR/bin/npx /usr/local/bin/npx && \
    python3 /data/bs4_remove_div.py -i ./viewer/vueapp/src/components/users/Users.vue -o ./viewer/vueapp/src/components/users/Users.new -c "new-user-form" && \
    mv -vf ./viewer/vueapp/src/components/users/Users.new ./viewer/vueapp/src/components/users/Users.vue && \
    rm -rf ./viewer/vueapp/src/components/upload && \
    ./easybutton-build.sh --install && \
    npm cache clean --force && \
    bash -c "file ${MOLOCHDIR}/bin/* ${MOLOCHDIR}/node-v*/bin/* | grep 'ELF 64-bit' | sed 's/:.*//' | xargs -l -r strip -v --strip-unneeded"

FROM debian:buster-slim


LABEL maintainer="malcolm.netsec@gmail.com"
LABEL org.opencontainers.image.authors='malcolm.netsec@gmail.com'
LABEL org.opencontainers.image.url='https://github.com/idaholab/Malcolm'
LABEL org.opencontainers.image.documentation='https://github.com/idaholab/Malcolm/blob/master/README.md'
LABEL org.opencontainers.image.source='https://github.com/idaholab/Malcolm'
LABEL org.opencontainers.image.vendor='Idaho National Laboratory'
LABEL org.opencontainers.image.title='malcolmnetsec/moloch'
LABEL org.opencontainers.image.description='Malcolm container providing Moloch'


ENV DEBIAN_FRONTEND noninteractive

ARG ES_HOST=elasticsearch
ARG ES_PORT=9200
ARG MALCOLM_USERNAME=admin
ARG MOLOCH_INTERFACE=eth0
ARG MOLOCH_ANALYZE_PCAP_THREADS=1
ARG WISE=off
ARG VIEWER=on
#Whether or not Moloch is in charge of deleting old PCAP files to reclaim space
ARG MANAGE_PCAP_FILES=false
#Whether or not to auto-tag logs based on filename
ARG AUTO_TAG=true
ARG PCAP_PIPELINE_DEBUG=false
ARG PCAP_PIPELINE_DEBUG_EXTRA=false
ARG PCAP_MONITOR_HOST=pcap-monitor
ARG MAXMIND_GEOIP_DB_LICENSE_KEY=""

# Declare envs vars for each arg
ENV ES_HOST $ES_HOST
ENV ES_PORT $ES_PORT
ENV MOLOCH_LOCALELASTICSEARCH no
ENV MOLOCH_INET yes
ENV MOLOCH_ELASTICSEARCH "http://"$ES_HOST":"$ES_PORT
ENV MOLOCH_INTERFACE $MOLOCH_INTERFACE
ENV MALCOLM_USERNAME $MALCOLM_USERNAME
# this needs to be present, but is unused as nginx is going to handle auth for us
ENV MOLOCH_PASSWORD "ignored"
ENV MOLOCHDIR "/data/moloch"
ENV MOLOCHUSER "moloch"
ENV MOLOCH_ANALYZE_PCAP_THREADS $MOLOCH_ANALYZE_PCAP_THREADS
ENV WISE $WISE
ENV VIEWER $VIEWER
ENV MANAGE_PCAP_FILES $MANAGE_PCAP_FILES
ENV AUTO_TAG $AUTO_TAG
ENV PCAP_PIPELINE_DEBUG $PCAP_PIPELINE_DEBUG
ENV PCAP_PIPELINE_DEBUG_EXTRA $PCAP_PIPELINE_DEBUG_EXTRA
ENV PCAP_MONITOR_HOST $PCAP_MONITOR_HOST

COPY --from=build $MOLOCHDIR $MOLOCHDIR

RUN sed -i "s/buster main/buster main contrib non-free/" /etc/apt/sources.list && \
    apt-get -q update && \
    apt-get install -q -y --no-install-recommends \
      curl \
      file \
      geoip-bin \
      gettext \
      libcap2-bin \
      libjson-perl \
      libkrb5-3 \
      libmaxminddb0 \
      libpcap0.8 \
      libssl1.0 \
      libtool \
      libwww-perl \
      libyaml-0-2 \
      libzmq5 \
      procps \
      psmisc \
      python \
      python3 \
      python3-pip \
      python3-setuptools \
      python3-wheel \
      rename \
      sudo \
      supervisor \
      vim-tiny \
      wget \
      tar gzip unzip cpio bzip2 lzma xz-utils p7zip-full unrar zlib1g && \
    pip3 install --no-cache-dir beautifulsoup4 pyzmq && \
    ln -sfr $MOLOCHDIR/bin/npm /usr/local/bin/npm && \
      ln -sfr $MOLOCHDIR/bin/node /usr/local/bin/node && \
      ln -sfr $MOLOCHDIR/bin/npx /usr/local/bin/npx && \
    apt-get -q -y --purge remove gcc gcc-8 cpp cpp-8 libssl-dev && \
      apt-get -q -y autoremove && \
      apt-get clean && \
      rm -rf /var/lib/apt/lists/* /tmp/* /var/tmp/*

# add configuration and scripts
ADD moloch/scripts /data/
ADD shared/bin/pcap_moloch_and_zeek_processor.py /data/
ADD shared/bin/pcap_utils.py /data/
ADD shared/bin/elastic_search_status.sh /data/
ADD moloch/etc $MOLOCHDIR/etc/
ADD moloch/wise/source.*.js $MOLOCHDIR/wiseService/
ADD moloch/supervisord.conf /etc/supervisord.conf

# MaxMind now requires a (free) license key to download the free versions of
# their GeoIP databases. This should be provided as a build argument.
#   see https://dev.maxmind.com/geoip/geoipupdate/#Direct_Downloads
#   see https://github.com/aol/moloch/issues/1350
#   see https://github.com/aol/moloch/issues/1352
RUN [ ${#MAXMIND_GEOIP_DB_LICENSE_KEY} -gt 1 ] && for DB in ASN Country City; do \
      cd /tmp && \
      curl -s -S -L -o "GeoLite2-$DB.mmdb.tar.gz" "https://download.maxmind.com/app/geoip_download?edition_id=GeoLite2-$DB&license_key=$MAXMIND_GEOIP_DB_LICENSE_KEY&suffix=tar.gz" && \
      tar xf "GeoLite2-$DB.mmdb.tar.gz" --wildcards --no-anchored '*.mmdb' --strip=1 && \
      mkdir -p $MOLOCHDIR/etc/ && \
      mv -v "GeoLite2-$DB.mmdb" $MOLOCHDIR/etc/; \
      rm -f "GeoLite2-$DB*"; \
    done; \
  curl -s -S -L -o $MOLOCHDIR/etc/ipv4-address-space.csv "https://www.iana.org/assignments/ipv4-address-space/ipv4-address-space.csv" && \
  curl -s -S -L -o $MOLOCHDIR/etc/oui.txt "https://raw.githubusercontent.com/wireshark/wireshark/master/manuf"

RUN groupadd --gid 1000 $MOLOCHUSER && \
    useradd -M --uid 1000 --gid 1000 --home $MOLOCHDIR $MOLOCHUSER && \
    chmod 755 /data/*.sh && \
    ln -sfr /data/pcap_moloch_and_zeek_processor.py /data/pcap_moloch_processor.py && \
    cp -f /data/moloch_update_geo.sh $MOLOCHDIR/bin/moloch_update_geo.sh && \
    sed -i "s/^\(MOLOCH_LOCALELASTICSEARCH=\).*/\1"$MOLOCH_LOCALELASTICSEARCH"/" $MOLOCHDIR/bin/Configure && \
    sed -i "s/^\(MOLOCH_INET=\).*/\1"$MOLOCH_INET"/" $MOLOCHDIR/bin/Configure && \
    chmod u+s $MOLOCHDIR/bin/moloch-capture && \
    chown -R 1000:1000 $MOLOCHDIR/logs

#Update Path
ENV PATH="/data:$MOLOCHDIR/bin:${PATH}"

EXPOSE 8000 8005 8081
WORKDIR $MOLOCHDIR

# ENTRYPOINT ["/data/startmoloch.sh"]
CMD ["/usr/bin/supervisord", "-c", "/etc/supervisord.conf", "-u", "root", "-n"]


# to be populated at build-time:
ARG BUILD_DATE
ARG MALCOLM_VERSION
ARG VCS_REVISION

LABEL org.opencontainers.image.created=$BUILD_DATE
LABEL org.opencontainers.image.version=$MALCOLM_VERSION
LABEL org.opencontainers.image.revision=$VCS_REVISION<|MERGE_RESOLUTION|>--- conflicted
+++ resolved
@@ -14,11 +14,6 @@
 ADD doc.css $MOLOCHDIR/doc/
 ADD docs/images $MOLOCHDIR/doc/images/
 
-<<<<<<< HEAD
-ADD https://codeload.github.com/aol/moloch/tar.gz/v2.3.0 /data/moloch.tar.gz
-
-=======
->>>>>>> f895fb1e
 RUN sed -i "s/buster main/buster main contrib non-free/g" /etc/apt/sources.list && \
     apt-get -q update && \
     apt-get install -q -y --no-install-recommends \
@@ -68,11 +63,7 @@
     pandoc -s --self-contained --metadata title="Malcolm README" --css $MOLOCHDIR/doc/doc.css -o $MOLOCHDIR/doc/README.html $MOLOCHDIR/doc/README.md && \
   cd /data && \
     mkdir -p "./moloch-"$MOLOCH_VERSION && \
-<<<<<<< HEAD
-    tar xvf ./moloch.tar.gz -C "./moloch-"$MOLOCH_VERSION --strip-components 1 && \
-=======
     curl -sSL "$MOLOCH_URL" | tar xzvf - -C "./moloch-"$MOLOCH_VERSION --strip-components 1 && \
->>>>>>> f895fb1e
     cd "./moloch-"$MOLOCH_VERSION && \
     bash -c 'for i in /data/patches/*; do patch -p 1 -r - --no-backup-if-mismatch < $i || true; done' && \
     cp -v $MOLOCHDIR/doc/images/moloch/moloch_155.png ./viewer/public/moloch_155.png && \
