--- conflicted
+++ resolved
@@ -68,11 +68,7 @@
       python-magic \
       pyzmq \
       requests \
-<<<<<<< HEAD
-      watchdog==4.0.2 && \
-=======
       watchdog==5.0.0 && \
->>>>>>> 46adb9cc
     groupadd --gid ${DEFAULT_GID} ${PGROUP} && \
       useradd -M --uid ${DEFAULT_UID} --gid ${DEFAULT_GID} ${PUSER}
 
