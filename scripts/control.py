--- conflicted
+++ resolved
@@ -531,10 +531,6 @@
             BoundPath("netbox-postgres", "/var/lib/postgresql/data", True, None, ["."]),
             BoundPath("netbox-redis", "/data", True, None, ["."]),
             BoundPath("opensearch", "/usr/share/opensearch/data", True, ["nodes"], None),
-<<<<<<< HEAD
-            BoundPath("pcap-capture", "/pcap", True, None, None),
-=======
->>>>>>> 6e30c7c6
             BoundPath("pcap-monitor", "/pcap", True, ["processed", "upload"], None),
             BoundPath("suricata", "/var/log/suricata", True, None, ["."]),
             BoundPath("upload", "/var/www/upload/server/php/chroot/files", True, None, None),
@@ -646,11 +642,7 @@
         BoundPath("netbox-redis", "/data", False, None, None),
         BoundPath("opensearch", "/usr/share/opensearch/data", False, ["nodes"], None),
         BoundPath("opensearch", "/opt/opensearch/backup", False, None, None),
-<<<<<<< HEAD
-        BoundPath("pcap-capture", "/pcap", False, ["processed", "upload"], None),
-=======
         BoundPath("pcap-monitor", "/pcap", False, ["processed", "upload"], None),
->>>>>>> 6e30c7c6
         BoundPath("suricata", "/var/log/suricata", False, ["live"], None),
         BoundPath("upload", "/var/www/upload/server/php/chroot/files", False, None, None),
         BoundPath("zeek", "/zeek/extract_files", False, None, None),
