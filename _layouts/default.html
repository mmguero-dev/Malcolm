<!DOCTYPE html>
<html lang="{{ site.lang | default: "en-US" }}">
  <head>
    <meta charset="UTF-8">
    <meta http-equiv="X-UA-Compatible" content="IE=edge">
    <meta name="viewport" content="width=device-width, initial-scale=1">

{% seo %}
    <link rel="stylesheet" href="{{ "/assets/css/style.css?v=" | append: site.github.build_revision | relative_url }}">
    <!--[if lt IE 9]>
    <script src="https://cdnjs.cloudflare.com/ajax/libs/html5shiv/3.7.3/html5shiv.min.js"></script>
    <![endif]-->
    <script src="https://use.fontawesome.com/285a5794ed.js"></script>
    {% include head-custom.html %}
  </head>
  <body>
    <div class="wrapper">
      <header>
        {% if site.logo %}
        <a href="{{ "/" | absolute_url }}"><img src="{{site.logo | relative_url}}" alt="Logo" /></a>
        {% else %}
        <h1><a href="{{ "/" | absolute_url }}">{{ site.title | default: site.github.repository_name }}</a></h1>
        {% endif %}

        <p>{{ site.description | default: site.github.project_tagline }}</p>

        <p class="view"><i class="fa fa-fighter-jet" aria-hidden="true"></i> <a href="{{ site.quickstart_docs_uri | default: docs | relative_url }}">Quick Start</a></p>

        <p class="view"><i class="fa fa-book" aria-hidden="true"></i> <a href="{{ site.docs_uri | default: docs | relative_url }}">Documentation</a></p>

        <p class="view"><i class="fa fa-puzzle-piece" aria-hidden="true"></i> <a href="{{ site.components_docs_uri | default: docs | relative_url }}">Components</a></p>

        <p class="view"><i class="fa fa-map-signs" aria-hidden="true"></i> <a href="{{ site.protocols_docs_uri | default: docs | relative_url }}">Supported Protocols</a></p>

        <p class="view"><i class="fa fa-sliders" aria-hidden="true"></i> <a href="{{ site.configuring_docs_uri | default: docs | relative_url }}">Configuring</a></p>

        <p class="view"><i class="fa fa-table" aria-hidden="true"></i> <a href="{{ site.arkime_docs_uri | default: docs | relative_url }}">Arkime</a></p>

        <p class="view"><i class="fa fa-tachometer" aria-hidden="true"></i> <a href="{{ site.dashboards_docs_uri | default: docs | relative_url }}">Dashboards</a></p>

        <p class="view"><i class="fa fa-server" aria-hidden="true"></i> <a href="{{ site.hedgehog_docs_uri | default: docs | relative_url }}">Hedgehog Linux</a></p>

        <p class="view"><i class="fa fa-handshake-o" aria-hidden="true"></i> <a href="{{ site.contributing_docs_uri | default: docs | relative_url }}">Contribution Guide</a></p>

        <!--
        <p class="view"><i class="fa fa-plug" aria-hidden="true"></i> <a href="{{ site.api_docs_uri | default: docs | relative_url }}">API</a></p>

        <p class="view"><i class="fa fa-shield" aria-hidden="true"></i> <a href="{{ site.hardening_docs_uri | default: docs | relative_url }}">Hardening</a></p>

        <p class="view"><i class="fa fa-upload" aria-hidden="true"></i> <a href="{{ site.upload_docs_uri | default: docs | relative_url }}">PCAP Upload</a></p>

        <p class="view"><i class="fa fa-eye" aria-hidden="true"></i> <a href="{{ site.live_analysis_docs_uri | default: docs | relative_url }}">Live Traffic Analysis</a></p>

        <p class="view"><i class="fa fa fa-share-alt" aria-hidden="true"></i> <a href="{{ site.thirdparty_logs_docs_uri | default: docs | relative_url }}">Third Party Logs</a></p>

        <p class="view"><i class="fa fa-search" aria-hidden="true"></i> <a href="{{ site.queries_docs_uri | default: docs | relative_url }}">Queries</a></p>

        <p class="view"><i class="fa fa-bell" aria-hidden="true"></i> <a href="{{ site.alerting_docs_uri | default: docs | relative_url }}">Alerting</a></p>

        <p class="view"><i class="fa fa-area-chart" aria-hidden="true"></i> <a href="{{ site.anomaly_detection_docs_uri | default: docs | relative_url }}">Anomaly Detection</a></p>

        <p class="view"><i class="fa fa-exclamation-triangle" aria-hidden="true"></i> <a href="{{ site.severity_docs_uri | default: docs | relative_url }}">Severity Scoring</a></p>
        -->

      </header>
      <section>
      {{ content }}

      </section>
      <footer>
        {% if site.show_downloads %}
        <ul class="downloads">
          <li><a href="{{ site.github.repository_url }}/releases">GitHub <strong>Releases</strong></a></li>
          <li><a href="{{ site.github.repository_url }}/tarball/{{ site.github.default_branch }}">Source <strong>.tgz</strong></a></li>
          <li><a href="{{ site.external_download_url | default: site.github.repository_url }}">Download <strong>ISOs</strong></a></li>
        </ul>
        {% endif %}

        {% if site.github.is_project_page %}
        <p class="view"><i class="fa fa-github" aria-hidden="true"></i> <a href="{{ site.github.repository_url }}">{{ site.title | default: site.github.repository_name }} on GitHub <i class="fa fa-sign-out" aria-hidden="true"></i><small>{{ site.github.repository_nwo }}</small></a></p>
        <!--
        <p class="view"><i class="fa fa-bug" aria-hidden="true"></i> <a href="{{ site.github.repository_url }}/issues">{{ site.title | default: site.github.repository_name }} Issue Tracker <i class="fa fa-sign-out" aria-hidden="true"></i></a></p>
        -->
        {% endif %}

        <p class="view"><i class="fa fa-youtube-play" aria-hidden="true"></i> <a href="{{ site.youtube_url | default: youtube.com | absolute_url }}">{{ site.title | default: site.github.repository_name }} on YouTube <i class="fa fa-sign-out" aria-hidden="true"></i></a></p>

        <!--
        {% if site.github.is_user_page %}
        <p class="view"><a href="{{ site.github.owner_url }}">View My GitHub Profile <i class="fa fa-sign-out" aria-hidden="true"></i></a></p>
        {% endif %}

        {% if site.github.is_project_page %}
        <p class="view"><i class="fa fa-github" aria-hidden="true"></i> <a href="{{ site.github.owner_url }}">{{ site.github.owner_name }} on GitHub <i class="fa fa-sign-out" aria-hidden="true"></i></a></p>
        {% endif %}
        -->
<<<<<<< HEAD
=======

        {% if site.mastodon.id %}
        <p class="view"><i class="fa fa-share-alt" aria-hidden="true"></i> <a rel="me" href="{{ site.mastodon.url }}">@{{ site.mastodon.id }} <i class="fa fa-sign-out" aria-hidden="true"></i></a></p>
        {% endif %}
>>>>>>> 1b8deedb
      </footer>
    </div>
    <script src="{{ "/assets/js/scale.fix.js" | relative_url }}"></script>
  </body>
</html><|MERGE_RESOLUTION|>--- conflicted
+++ resolved
@@ -94,13 +94,10 @@
         <p class="view"><i class="fa fa-github" aria-hidden="true"></i> <a href="{{ site.github.owner_url }}">{{ site.github.owner_name }} on GitHub <i class="fa fa-sign-out" aria-hidden="true"></i></a></p>
         {% endif %}
         -->
-<<<<<<< HEAD
-=======
 
         {% if site.mastodon.id %}
         <p class="view"><i class="fa fa-share-alt" aria-hidden="true"></i> <a rel="me" href="{{ site.mastodon.url }}">@{{ site.mastodon.id }} <i class="fa fa-sign-out" aria-hidden="true"></i></a></p>
         {% endif %}
->>>>>>> 1b8deedb
       </footer>
     </div>
     <script src="{{ "/assets/js/scale.fix.js" | relative_url }}"></script>
