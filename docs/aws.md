# <a name="AWS"></a>Deploying Malcolm on Amazon Web Services (AWS)

* [Deploying Malcolm on Amazon Web Services (AWS)](#AWS)
    - [Installing prerequisites](#AWSPrereqInstall)
    - [Amazon EC2 Instance Types](#AWSInstanceSizing)
    - [Installing Malcolm in an EC2 instance](#AWSEC2)
        + [Instance creation](#AWSEC2Instance)
        + [Malcolm setup](#AWSEC2Install)
        + [Running Malcolm](#AWSEC2Run)
    - [Deploying Malcolm on Amazon Elastic Kubernetes Service (EKS)](#KubernetesEKS)
        + [Deploying with EKS](#AWSEKS)
        + [Deploying with EKS Auto Mode](#AWSEKSAuto)
        + [Common Steps for EKS Deployments](#AWSEKSCommon)
    - [Generating a Malcolm Amazon Machine Image (AMI)](#AWSAMI)
        + [Launching an EC2 instance from the Malcolm AMI](#AWSAMILaunch)
        + [Using MFA](#AWSAMIMFA)
* [Attribution and Disclaimer](#AWSAttribution)

## <a name="AWSPrereqInstall"></a>Installing prerequisites

The sections below make use of various command line tools. Installation may vary from platform to platform; however, this section gives some basic examples of how to install these tools in Linux environments. Not every guide in this document requires each of the following commands.

* [`aws`, the AWS Command Line Interface](https://aws.amazon.com/cli/)

```bash
$ curl -fsSL \
    -o /tmp/awscli.zip \
    "https://awscli.amazonaws.com/awscli-exe-linux-$(uname -m).zip"
$ unzip -d /tmp /tmp/awscli.zip
…
$ sudo /tmp/aws/install
You can now run: /usr/local/bin/aws --version
$ aws --version
aws-cli/2.26.2 Python/3.13.2 Linux/6.1.0-32-amd64 exe/x86_64.ubuntu.24
```

* [`eksctl`, the official CLI for Amazon EKS](https://eksctl.io/)

```bash
$ curl -fsSL \
    -o /tmp/eksctl.tar.gz \
    "https://github.com/eksctl-io/eksctl/releases/latest/download/eksctl_Linux_$(uname -m | sed 's/^x86_64$/amd64/').tar.gz"
$ tar -xzf /tmp/eksctl.tar.gz -C /tmp && rm /tmp/eksctl.tar.gz
$ sudo mv /tmp/eksctl /usr/local/bin/
$ eksctl version
0.207.0
```

* [`kubectl`, the Kubernetes command line tool](https://kubernetes.io/docs/reference/kubectl/)

```bash
$ curl -fsSL \
    -o /tmp/kubectl \
    "https://dl.k8s.io/release/$(curl -L -s https://dl.k8s.io/release/stable.txt)/bin/linux/$(uname -m | sed 's/^x86_64$/amd64/' | sed 's/^aarch64$/arm64/')/kubectl"
$ chmod 755 /tmp/kubectl
$ sudo mv /tmp/kubectl /usr/local/bin/
$ kubectl version
Client Version: v1.32.3
```

* [`helm`, the package manager for Kubernetes](https://helm.sh/)

```bash
$ curl -fsSL \
    -o /tmp/get_helm.sh \
    https://raw.githubusercontent.com/helm/helm/main/scripts/get-helm-3
$ chmod 700 /tmp/get_helm.sh
$ /tmp/get_helm.sh
$ helm version
version.BuildInfo{Version:"v3.17.3", GitCommit:"e4da49785aa6e6ee2b86efd5dd9e43400318262b", GitTreeState:"clean", GoVersion:"go1.23.7"}
```

* [`packer`, a tool to build automated machine images](https://developer.hashicorp.com/packer)

```bash
$ PACKER_VERSION="$(curl -fsSL 'https://releases.hashicorp.com/packer/' | grep -Po 'href="/packer/[^"]+"' | sort --version-sort | cut -d'/' -f3 | tail -n 1)"
$ curl -fsSL \
    -o /tmp/packer.zip \
    "https://releases.hashicorp.com/packer/${PACKER_VERSION}/packer_${PACKER_VERSION}_linux_$(uname -m | sed 's/^x86_64$/amd64/' | sed 's/^aarch64$/arm64/').zip"
$ unzip -d /tmp /tmp/packer.zip
$ chmod 755 /tmp/packer
$ sudo mv /tmp/packer /usr/local/bin/
$ packer --version
Packer v1.12.0
```

## <a name="AWSInstanceSizing"></a>Amazon EC2 Instance Types

Malcolm is a resource-intensive tool: instance types should meet Malcolm's [minimum system requirements](system-requirements.md#SystemRequirements). A few AWS EC2 instance types meeting recommended minimum requirements include:

* amd64
    - [c5.9xlarge or c5.4xlarge](https://aws.amazon.com/ec2/instance-types/#Compute_Optimized) (compute optimized); [m6a.4xlarge or t3.2xlarge](https://aws.amazon.com/ec2/instance-types/#General_Purpose) (general purpose)
* arm64
    - [c6g.8xlarge or c6g.4xlarge](https://aws.amazon.com/ec2/instance-types/#Compute_Optimized) (compute optimized); [m6g.4xlarge or t4g.2xlarge](https://aws.amazon.com/ec2/instance-types/#General_Purpose) (general purpose)

## <a name="AWSEC2"></a>Installing Malcolm in an EC2 instance

This section outlines the process of using the [AWS Command Line Interface (CLI)](https://aws.amazon.com/cli/) to instantiate an [EC2](https://aws.amazon.com/ec2/) instance running Malcolm. This section assumes good working knowledge of [Amazon Web Services (AWS)](https://docs.aws.amazon.com/index.html).

### <a name="AWSEC2Instance"></a> Instance creation

These steps are to be run on a Linux, Windows, or macOS system in a command line environment with the [AWS Command Line Interface (AWS CLI)](https://aws.amazon.com/cli/) installed. Users should adjust these steps to their own use cases in terms of naming resources, setting security policies, etc.

* Create a [key pair for the EC2 instance](https://docs.aws.amazon.com/AWSEC2/latest/UserGuide/create-key-pairs.html)

```bash
$ aws ec2 create-key-pair \
    --key-name malcolm-key \
    --query "KeyMaterial" \
    --output text > ./malcolm-key.pem

$ chmod 600 ./malcolm-key.pem
```

* Create a [security group for the EC2 instance](https://docs.aws.amazon.com/AWSEC2/latest/UserGuide/ec2-security-groups.html)

```bash
$ aws ec2 create-security-group \
    --group-name malcolm-sg \
    --description "Malcolm SG"
…
```

* Set inbound [security group rules](https://docs.aws.amazon.com/vpc/latest/userguide/security-group-rules.html)
    - These rules will allow SSH and HTTPS access from the address(es) specified
    - Replace `#.#.#.#` with the public IP address(es) (i.e., addresses which will be allowed to connect to the Malcolm instance via SSH and HTTPS) in the following commands

```bash
$ PUBLIC_IP=#.#.#.#

$ for PORT in 22 443; do \
    aws ec2 authorize-security-group-ingress \
        --group-name malcolm-sg \
        --protocol tcp \
        --port $PORT \
        --cidr $PUBLIC_IP/32; \
done
…
```

* [Get a list](https://docs.aws.amazon.com/AWSEC2/latest/UserGuide/finding-an-ami.html) of Ubuntu Minimal [AMIs](https://docs.aws.amazon.com/AWSEC2/latest/UserGuide/AMIs.html)
    - This example uses Ubuntu as the base operating system for the EC2 instance
    - `099720109477` is the account number for Canonical, the producer of Ubuntu
    - Replace `ARCH` with the desired architecture (`amd64` or `arm64`) in the following command
    - Make note of the most recent AMI ID for the next step

```bash
$ aws ec2 describe-images \
    --owners 099720109477 \
    --filters "Name=name,Values=ubuntu-minimal/images/*/ubuntu-noble-24.04-ARCH*" \
    --query "Images[*].[Name,ImageId,CreationDate]" \
    --output text | sort
…
```

* Launch selected AMI
    - Replace `INSTANCE_TYPE` with the desired instance type in the following command
        + See [EC2 Instance Types](#AWSInstanceSizing) for suggestions
    - Replace `AMI_ID` with the AMI ID from the previous step in the following command
    - The size of the storage volume will vary depending on the amount of data users plan to process and retain in Malcolm. The example here uses 100 GiB; users should adjust as needed for their specific use case.

```bash
$ aws ec2 run-instances \
    --image-id AMI_ID \
    --instance-type INSTANCE_TYPE \
    --key-name malcolm-key \
    --security-group-ids malcolm-sg \
    --block-device-mappings "[{\"DeviceName\":\"/dev/sda1\",\"Ebs\":{\"VolumeSize\":100,\"VolumeType\":\"gp3\"}}]" \
    --count 1 \
    --tag-specifications "ResourceType=instance,Tags=[{Key=Name,Value=Malcolm}]"
…
```

* Get [instance details](https://docs.aws.amazon.com/cli/latest/reference/ec2/describe-instances.html) and check its status

```bash
$ aws ec2 describe-instances \
    --filters "Name=tag:Name,Values=Malcolm" \
    --query "Reservations[].Instances[].{ID:InstanceId,IP:PublicIpAddress,State:State.Name}" \
    --output table
…
```

### <a name="AWSEC2Install"></a> Malcolm setup

The next steps are to be run as the `ubuntu` user *inside* the EC2 instance, either connected via [Session Manager](https://docs.aws.amazon.com/systems-manager/latest/userguide/session-manager.html) or via SSH using the key pair created in the first step.

* Install `curl`, `unzip`, and `python3`

```bash
$ sudo apt-get -y update
…
$ sudo apt-get -y install --no-install-recommends \
    curl \
    unzip \
    python3 \
    python3-dialog \
    python3-dotenv \
    python3-pip \
    python3-ruamel.yaml
…
```

* [Download](download.md#DownloadDockerImages) the latest Malcolm release ZIP file
    - Navigate a web browser to the [Malcolm releases page]({{ site.github.repository_url }}/releases/latest) and identify the version number of the latest Malcolm release (`{{ site.malcolm.version }}` is used in this example).

```bash
$ curl -OJsSLf https://github.com/cisagov/Malcolm/releases/latest/download/malcolm-{{ site.malcolm.version }}-docker_install.zip

$ ls -l malcolm*.zip
-rw-rw-r-- 1 ubuntu ubuntu 191053 Apr 10 14:26 malcolm-{{ site.malcolm.version }}-docker_install.zip
```

* Extract the Malcolm release ZIP file

```bash
$ unzip malcolm-{{ site.malcolm.version }}-docker_install.zip
Archive:  malcolm-{{ site.malcolm.version }}-docker_install.zip
  inflating: install.py
  inflating: malcolm_20250401_225238_df27028c.README.txt
  inflating: malcolm_20250401_225238_df27028c.tar.gz
  inflating: malcolm_common.py
  inflating: malcolm_kubernetes.py
  inflating: malcolm_utils.py
```

* Run `install.py`.
    - Malcolm's installation and configuration scripts will guide users through the setup process.
    - Use the following resources to answer the installation and configuration questions:
        + [Installation example using Ubuntu 24.04 LTS](ubuntu-install-example.md#InstallationExample)
        + [In-depth description of configuration questions](malcolm-hedgehog-e2e-iso-install.md#MalcolmConfig)

* `install.py` part 1: Docker installation and system configuration
    - The [installer script](malcolm-config.md#ConfigAndTuning) will install and configure Docker and Docker Compose, and make necessary changes to system configuration.

```bash
"docker info" failed, attempt to install Docker? (Y / n): y

Attempt to install Docker using official repositories? (Y / n): y

Apply recommended system tweaks automatically without asking for confirmation? y
…
```

* `install.py` part 2: Malcolm configuration
    - Users should answer the remaining [configuration questions](malcolm-hedgehog-e2e-iso-install.md#MalcolmConfig) as they apply to their use case.

* Pull Malcolm container images
    - Answer **Yes** when prompted to **Pull Malcolm images?**
    - Pulling the container images may take several minutes.

* Reboot the instance (`sudo reboot`)
    - This allows the changes to system configuration to take effect
    - After a few minutes, reconnect via Session Manager or SSH

* Set up authentication
    - [Configure authentication](authsetup.md#AuthSetup) using `./scripts/auth_setup` in the Malcolm installation directory.
    - [This example](malcolm-hedgehog-e2e-iso-install.md#MalcolmAuthSetup) can guide users through the remaining prompts.

```bash
$ cd ~/malcolm

$ ./scripts/auth_setup

all        Configure all authentication-related settings
…
```

### <a name="AWSEC2Run"></a> Running Malcolm

* Start Malcolm
    - Running `./scripts/start` in the Malcolm installation directory will [start Malcolm](running.md#Starting).
    - Malcolm takes a few minutes to start. During this time users may see text scroll past from the containers' logs that look like error messages. This is normal while Malcolm's services synchronize among themselves.
    - Once Malcolm is running, the start script will output **Started Malcolm** and return to the command prompt.

```bash
$ cd ~/malcolm

$ ./scripts/start
…
logstash-1 | [2025-04-10T15:03:28,294][INFO ][logstash.agent ] Pipelines running {:count=>6, :running_pipelines=>[:"malcolm-input", :"malcolm-output", :"malcolm-suricata", :"malcolm-enrichment", :"malcolm-beats", :"malcolm-zeek"], :non_running_pipelines=>[]}

Started Malcolm

Malcolm services can be accessed at https://<IP address>/
------------------------------------------------------------------------------
```

* Check Malcolm's status
    - Running `./scripts/status` in the Malcolm installation directory will display the status of Malcolm's services.

```bash
$ cd ~/malcolm

$ ./scripts/status
NAME                          IMAGE                                                      COMMAND                  SERVICE             CREATED         STATUS                   PORTS
malcolm-api-1                 ghcr.io/idaholab/malcolm/api:{{ site.malcolm.version }}-arm64                 "/usr/bin/tini -- /u…"   api                 7 minutes ago   Up 7 minutes (healthy)   5000/tcp
malcolm-arkime-1              ghcr.io/idaholab/malcolm/arkime:{{ site.malcolm.version }}-arm64              "/usr/bin/tini -- /u…"   arkime              7 minutes ago   Up 7 minutes (healthy)   8000/tcp, 8005/tcp, 8081/tcp
malcolm-arkime-live-1         ghcr.io/idaholab/malcolm/arkime:{{ site.malcolm.version }}-arm64              "/usr/bin/tini -- /u…"   arkime-live         7 minutes ago   Up 7 minutes (healthy)
malcolm-dashboards-1          ghcr.io/idaholab/malcolm/dashboards:{{ site.malcolm.version }}-arm64          "/usr/bin/tini -- /u…"   dashboards          7 minutes ago   Up 7 minutes (healthy)   5601/tcp
malcolm-dashboards-helper-1   ghcr.io/idaholab/malcolm/dashboards-helper:{{ site.malcolm.version }}-arm64   "/usr/bin/tini -- /u…"   dashboards-helper   7 minutes ago   Up 7 minutes (healthy)   28991/tcp
malcolm-file-monitor-1        ghcr.io/idaholab/malcolm/file-monitor:{{ site.malcolm.version }}-arm64        "/usr/bin/tini -- /u…"   file-monitor        7 minutes ago   Up 7 minutes (healthy)   3310/tcp, 8440/tcp
malcolm-filebeat-1            ghcr.io/idaholab/malcolm/filebeat-oss:{{ site.malcolm.version }}-arm64        "/usr/bin/tini -- /u…"   filebeat            7 minutes ago   Up 7 minutes (healthy)
malcolm-freq-1                ghcr.io/idaholab/malcolm/freq:{{ site.malcolm.version }}-arm64                "/usr/bin/tini -- /u…"   freq                7 minutes ago   Up 7 minutes (healthy)   10004/tcp
malcolm-htadmin-1             ghcr.io/idaholab/malcolm/htadmin:{{ site.malcolm.version }}-arm64             "/usr/bin/tini -- /u…"   htadmin             7 minutes ago   Up 7 minutes (healthy)   80/tcp
malcolm-keycloak-1            ghcr.io/idaholab/malcolm/keycloak:{{ site.malcolm.version }}-arm64            "/usr/bin/tini -- /u…"   keycloak            7 minutes ago   Up 7 minutes (healthy)   8080/tcp, 8443/tcp, 9000/tcp
malcolm-logstash-1            ghcr.io/idaholab/malcolm/logstash-oss:{{ site.malcolm.version }}-arm64        "/usr/bin/tini -- /u…"   logstash            7 minutes ago   Up 7 minutes (healthy)   5044/tcp, 9001/tcp, 9600/tcp
malcolm-netbox-1              ghcr.io/idaholab/malcolm/netbox:{{ site.malcolm.version }}-arm64              "/usr/bin/tini -- /u…"   netbox              7 minutes ago   Up 7 minutes (healthy)   9001/tcp
malcolm-nginx-proxy-1         ghcr.io/idaholab/malcolm/nginx-proxy:{{ site.malcolm.version }}-arm64         "/sbin/tini -- /usr/…"   nginx-proxy         7 minutes ago   Up 7 minutes (healthy)   0.0.0.0:443->443/tcp
malcolm-opensearch-1          ghcr.io/idaholab/malcolm/opensearch:{{ site.malcolm.version }}-arm64          "/usr/bin/tini -- /u…"   opensearch          7 minutes ago   Up 7 minutes (healthy)   9200/tcp, 9300/tcp, 9600/tcp, 9650/tcp
malcolm-pcap-capture-1        ghcr.io/idaholab/malcolm/pcap-capture:{{ site.malcolm.version }}-arm64        "/usr/bin/tini -- /u…"   pcap-capture        7 minutes ago   Up 7 minutes (healthy)
malcolm-pcap-monitor-1        ghcr.io/idaholab/malcolm/pcap-monitor:{{ site.malcolm.version }}-arm64        "/usr/bin/tini -- /u…"   pcap-monitor        7 minutes ago   Up 7 minutes (healthy)   30441/tcp
malcolm-postgres-1            ghcr.io/idaholab/malcolm/postgresql:{{ site.malcolm.version }}-arm64          "/sbin/tini -- /usr/…"   postgres            7 minutes ago   Up 7 minutes (healthy)   5432/tcp
malcolm-redis-1               ghcr.io/idaholab/malcolm/redis:{{ site.malcolm.version }}-arm64               "/sbin/tini -- /usr/…"   redis               7 minutes ago   Up 7 minutes (healthy)   6379/tcp
malcolm-redis-cache-1         ghcr.io/idaholab/malcolm/redis:{{ site.malcolm.version }}-arm64               "/sbin/tini -- /usr/…"   redis-cache         7 minutes ago   Up 7 minutes (healthy)   6379/tcp
malcolm-suricata-1            ghcr.io/idaholab/malcolm/suricata:{{ site.malcolm.version }}-arm64            "/usr/bin/tini -- /u…"   suricata            7 minutes ago   Up 7 minutes (healthy)
malcolm-suricata-live-1       ghcr.io/idaholab/malcolm/suricata:{{ site.malcolm.version }}-arm64            "/usr/bin/tini -- /u…"   suricata-live       7 minutes ago   Up 7 minutes (healthy)
malcolm-upload-1              ghcr.io/idaholab/malcolm/file-upload:{{ site.malcolm.version }}-arm64         "/usr/bin/tini -- /u…"   upload              7 minutes ago   Up 7 minutes (healthy)   22/tcp, 80/tcp
malcolm-zeek-1                ghcr.io/idaholab/malcolm/zeek:{{ site.malcolm.version }}-arm64                "/usr/bin/tini -- /u…"   zeek                7 minutes ago   Up 7 minutes (healthy)
malcolm-zeek-live-1           ghcr.io/idaholab/malcolm/zeek:{{ site.malcolm.version }}-arm64                "/usr/bin/tini -- /u…"   zeek-live           7 minutes ago   Up 7 minutes (healthy)
```

* Connect to Malcolm's [web interface](quickstart.md#UserInterfaceURLs)
    - Navigate a web browser to the IP address of the instance using HTTPS
    - Log in with the credentials specified when setting up authentication
    - See the Malcolm [Learning Tree](https://github.com/cisagov/Malcolm/wiki/Learning) and [documentation](README.md) for next steps.

## <a name="KubernetesEKS"></a>Deploying Malcolm on Amazon Elastic Kubernetes Service (EKS)

This section outlines the process of setting up a cluster on [Amazon Elastic Kubernetes Service (EKS)](https://aws.amazon.com/eks/) using [Amazon Web Services (AWS)](https://aws.amazon.com/).

These instructions assume good working knowledge of AWS and EKS. Good documentation resources can be found in the [AWS documentation](https://docs.aws.amazon.com/index.html), the [EKS documentation](https://docs.aws.amazon.com/eks/latest/userguide/what-is-eks.html
) and the [EKS Workshop](https://www.eksworkshop.com/).

This section covers two deployment options: deploying Malcolm in a standard Kubernetes cluster on Amazon EKS, and deploying Malcolm with [EKS auto mode](https://aws.amazon.com/eks/auto-mode/).

* The first step in each of these respective procedures is to download Malcolm. 
    
    * Install some dependencies (this will vary by OS distribution, adjust as needed)

    ```bash
    $ sudo apt-get -y update
    …
    $ sudo apt-get -y install --no-install-recommends \
        apache2-utils \
        curl \
        openssl \
        python3 \
        python3-dialog \
        python3-dotenv \
        python3-kubernetes \
        python3-pip \
        python3-ruamel.yaml \
        unzip \
        xz-utils
    …
    ```

    * [Download](download.md#DownloadDockerImages) the latest Malcolm release ZIP file
        - Navigate a web browser to the [Malcolm releases page]({{ site.github.repository_url }}/releases/latest) and identify the version number of the latest Malcolm release (`{{ site.malcolm.version }}` is used in this example), and either download the Malcolm release ZIP file there or use `curl` to do so:

    ```bash
    $ curl -OJsSLf https://github.com/cisagov/Malcolm/releases/latest/download/malcolm-{{ site.malcolm.version }}-docker_install.zip

    $ ls -l malcolm*.zip
    -rw-rw-r-- 1 ubuntu ubuntu 191053 Apr 10 14:26 malcolm-{{ site.malcolm.version }}-docker_install.zip
    ```

    * Extract the Malcolm release ZIP file

    ```bash
    $ unzip malcolm-{{ site.malcolm.version }}-docker_install.zip
    Archive:  malcolm-{{ site.malcolm.version }}-docker_install.zip
      inflating: install.py
      inflating: malcolm_20250401_225238_df27028c.README.txt
      inflating: malcolm_20250401_225238_df27028c.tar.gz
      inflating: malcolm_common.py
      inflating: malcolm_kubernetes.py
      inflating: malcolm_utils.py
    ```

### <a name="AWSEKS"></a>Deploying with EKS

* Create a [file](https://eksctl.io/usage/creating-and-managing-clusters/#using-config-files) called `cluster.yaml` and customize as needed (see [EC2 Instance Types](#AWSInstanceSizing) for suggestions for `instanceType`)
<<<<<<< HEAD
=======

```yml
# cluster.yaml
apiVersion: eksctl.io/v1alpha5
kind: ClusterConfig

metadata:
  name: malcolm-cluster
  region: us-east-1

nodeGroups:
  - name: private-nodes
    instanceType: t3.2xlarge
    desiredCapacity: 2
    minSize: 1
    maxSize: 3
    privateNetworking: true
```

* [Create the cluster](https://eksctl.io/usage/creating-and-managing-clusters/) using `eksctl`

```bash
$ eksctl create cluster -f cluster.yaml
…
```

* Enable [OIDC provider](https://docs.aws.amazon.com/eks/latest/userguide/enable-iam-roles-for-service-accounts.html)

```bash
$ eksctl utils associate-iam-oidc-provider \
    --region=us-east-1 --cluster=malcolm-cluster --approve
…
```

* Create namespace

```bash
$ kubectl create namespace malcolm
…
```

* Proceed to [Common Steps for EKS Deployments](#AWSEKSCommon)

### <a name="AWSEKSAuto"></a> Deploying with [EKS Auto Mode](https://aws.amazon.com/eks/auto-mode/)

* Create a [file](https://eksctl.io/usage/creating-and-managing-clusters/#using-config-files) called `cluster.yaml` and customize as needed
>>>>>>> 14567278

```yml
# cluster.yaml
apiVersion: eksctl.io/v1alpha5
kind: ClusterConfig

metadata:
  name: malcolm-cluster
  region: us-east-1

<<<<<<< HEAD
nodeGroups:
  - name: private-nodes
    instanceType: t2.2xlarge
    desiredCapacity: 2
    minSize: 1
    maxSize: 3
    privateNetworking: true
=======
addonsConfig:
  disableDefaultAddons: true

autoModeConfig:
  enabled: true
>>>>>>> 14567278
```

* [Create the cluster](https://eksctl.io/usage/creating-and-managing-clusters/) using `eksctl`

```bash
<<<<<<< HEAD
$ envsubst < cluster.yaml | eksctl create cluster -f -
=======
$ eksctl create cluster -f cluster.yaml
>>>>>>> 14567278
…
```

* Enable [OIDC provider](https://docs.aws.amazon.com/eks/latest/userguide/enable-iam-roles-for-service-accounts.html)

```bash
$ eksctl utils associate-iam-oidc-provider \
    --region=us-east-1 --cluster=malcolm-cluster --approve
…
```

* Deploy [metrics-server](https://docs.aws.amazon.com/eks/latest/userguide/metrics-server.html):

```bash
$ kubectl apply -f https://github.com/kubernetes-sigs/metrics-server/releases/latest/download/components.yaml
…
```

* Create namespace

```bash
$ kubectl create namespace malcolm
<<<<<<< HEAD
```

* Create [Fargate profiles](https://docs.aws.amazon.com/eks/latest/userguide/fargate-profile.html) for Malcolm components based on pods' "role" labels

```bash
$ for ROLE in $(grep -h role: ./Malcolm/kubernetes/*.yml | awk '{print $2}' | sort -u); do \
    eksctl create fargateprofile \
        --cluster malcolm-cluster \
        --region us-east-1 \
        --name malcolm-"$ROLE" \
        --namespace malcolm \
        --labels role="$ROLE"; \
done
=======
…
>>>>>>> 14567278
```

* Proceed to [Common Steps for EKS Deployments](#AWSEKSCommon)

### <a name="AWSEKSCommon"></a> Common Steps for EKS Deployments

* Configure Malcolm
    * `./install.py -f "${KUBECONFIG:-$HOME/.kube/config}"`
    * Malcolm's configuration scripts will guide users through the setup process.
    * Use the following resources to answer the installation and configuration questions:
        * [Installation example using Ubuntu 24.04 LTS](ubuntu-install-example.md#InstallationExample)
        * [In-depth description of configuration questions](malcolm-hedgehog-e2e-iso-install.md#MalcolmConfig)
    * Configure [authentication](authsetup.md#AuthSetup)
        * `./Malcolm/scripts/auth_setup -f "${KUBECONFIG:-$HOME/.kube/config}"`
        * [This example](malcolm-hedgehog-e2e-iso-install.md#MalcolmAuthSetup) can guide users through the prompts.

* Create [IAM policy](https://docs.aws.amazon.com/IAM/latest/UserGuide/access_policies.html) for [EFS CSI driver](https://github.com/kubernetes-sigs/aws-efs-csi-driver)

```bash
$ aws iam create-policy \
  --policy-name AmazonEKS_EFS_CSI_Driver_Policy \
  --policy-document "$(curl -fsSL 'https://raw.githubusercontent.com/kubernetes-sigs/aws-efs-csi-driver/refs/heads/master/docs/iam-policy-example.json')"
…
```

* Create [service account](https://eksctl.io/usage/iamserviceaccounts/) for EFS CSI driver

```bash
$ eksctl create iamserviceaccount \
    --cluster malcolm-cluster \
    --namespace kube-system \
    --name efs-csi-controller-sa \
    --attach-policy-arn arn:aws:iam::$(aws sts get-caller-identity --query Account --output text):policy/AmazonEKS_EFS_CSI_Driver_Policy \
    --approve \
    --override-existing-serviceaccounts \
    --region us-east-1
…
```

* Create IAM policy for [AWS load balancer](https://github.com/kubernetes-sigs/aws-load-balancer-controller)

```bash
$ aws iam create-policy \
  --policy-name AmazonAWS_Load_Balancer_Controller_Policy \
  --policy-document "$(curl -fsSL 'https://raw.githubusercontent.com/kubernetes-sigs/aws-load-balancer-controller/main/docs/install/iam_policy.json')"
…
```

* Create service account for AWS load balancer

```bash
$ eksctl create iamserviceaccount \
    --cluster malcolm-cluster \
    --namespace kube-system \
    --name aws-load-balancer-controller \
    --attach-policy-arn arn:aws:iam::$(aws sts get-caller-identity --query Account --output text):policy/AmazonAWS_Load_Balancer_Controller_Policy \
    --approve \
    --override-existing-serviceaccounts \
    --region us-east-1
…
```

* Install [AWS EFS CSI Driver](https://github.com/kubernetes-sigs/aws-efs-csi-driver?tab=readme-ov-file#amazon-efs-csi-driver) via Helm

```bash
$ helm repo add efs-csi-driver https://kubernetes-sigs.github.io/aws-efs-csi-driver
…
$ helm repo update
…
$ helm install efs-csi-driver efs-csi-driver/aws-efs-csi-driver \
  -n kube-system \
  --set controller.serviceAccount.create=false \
  --set controller.serviceAccount.name=efs-csi-controller-sa
…
```

* Create [EFS file system](https://docs.aws.amazon.com/efs/latest/ug/whatisefs.html)

```bash
$ aws efs create-file-system \
    --creation-token malcolm-efs \
    --encrypted \
    --region us-east-1 \
    --tags "Key=Name,Value=malcolm-efs" \
    --performance-mode generalPurpose \
    --throughput-mode bursting
…

$ EFS_ID=$(aws efs describe-file-systems --creation-token malcolm-efs \
    --query 'FileSystems[0].FileSystemId' --output text)

$ echo $EFS_ID
```

* Create file system [access points](https://docs.aws.amazon.com/efs/latest/ug/efs-access-points.html)

```bash
$ for AP in config opensearch opensearch-backup pcap runtime-logs suricata-logs zeek-logs; do \
    aws efs create-access-point \
            --file-system-id $EFS_ID \
            --client-token $(head -c 1024 /dev/urandom 2>/dev/null | tr -cd 'a-f0-9' | head -c 32) \
            --root-directory "Path=/malcolm/$AP,CreationInfo={OwnerUid=1000,OwnerGid=1000,Permissions=0770}" \
            --tags "Key=Name,Value=$AP"; \
done
…
```

* Get [VPC](https://docs.aws.amazon.com/vpc/latest/userguide/what-is-amazon-vpc.html) ID

```bash
$ VPC_ID=$(aws eks describe-cluster --name malcolm-cluster \
        --query "cluster.resourcesVpcConfig.vpcId" --output text)

$ echo $VPC_ID
```

* Create [Security Group](https://docs.aws.amazon.com/vpc/latest/userguide/vpc-security-groups.html) for EFS

```bash
$ aws ec2 create-security-group \
    --group-name malcolm-efs-sg \
    --description "Security group for Malcolm EFS" \
    --vpc-id $VPC_ID
…

$ EFS_SG_ID=$(aws ec2 describe-security-groups \
    --filters "Name=group-name,Values=malcolm-efs-sg" "Name=vpc-id,Values=$VPC_ID" \
    --query 'SecurityGroups[0].GroupId' --output text)

$ echo $EFS_SG_ID
```

* Add NFS [inbound rule](https://docs.aws.amazon.com/quicksight/latest/user/vpc-security-groups.html) to Security Group

```bash
$ for SG in $(kubectl get nodes \
                -o jsonpath='{range .items[*]}{.status.addresses[?(@.type=="InternalIP")].address}{"\n"}{end}' | \
                xargs -I{} aws ec2 describe-instances \
                             --filters "Name=private-ip-address,Values={}" \
                             --query "Reservations[*].Instances[*].NetworkInterfaces[*].Groups[*].GroupId" \
                             --output text | tr '\t' '\n' | sort -u); do \
    aws ec2 authorize-security-group-ingress \
        --group-id "$EFS_SG_ID" \
        --protocol tcp \
        --port 2049 \
        --source-group "$SG"; \
done
…
```

* Get subnet IDs

```bash
$ PRIVATE_SUBNET_IDS=$(aws ec2 describe-subnets \
    --filters "Name=vpc-id,Values=$VPC_ID" "Name=tag:aws:cloudformation:logical-id,Values=SubnetPrivate*" \
    --query 'Subnets[*].SubnetId' --output text)

$ echo $PRIVATE_SUBNET_IDS
```

* Get subnet IDs

```bash
$ PRIVATE_SUBNET_IDS=$(aws ec2 describe-subnets \
    --filters "Name=vpc-id,Values=$VPC_ID" "Name=tag:aws:cloudformation:logical-id,Values=SubnetPrivate*" \
    --query 'Subnets[*].SubnetId' --output text)

$ echo $PRIVATE_SUBNET_IDS
```

* Create [EFS mount targets](https://docs.aws.amazon.com/efs/latest/ug/accessing-fs.html) for subnets

```bash
$ for subnet in $PRIVATE_SUBNET_IDS; do \
    aws efs create-mount-target \
        --file-system-id $EFS_ID \
        --subnet-id $subnet \
        --security-groups $EFS_SG_ID; \
done
…
```

* Associate necessary EFS permissions with node role (**not required for EKS Auto Mode**)

```bash
$ NODE_ROLE_NAME=$(aws iam list-roles \
                     --query "Roles[?contains(RoleName, 'eksctl-malcolm-cluster-nodegroup')].RoleName" \
                     --output text)

$ echo $NODE_ROLE_NAME

$ EFS_ARN="arn:aws:elasticfilesystem:us-east-1:$(aws sts get-caller-identity --query Account --output text):file-system/${EFS_ID}"

$ echo $EFS_ARN

$ aws iam put-role-policy \
  --role-name $NODE_ROLE_NAME \
  --policy-name AllowEFSAccess \
  --policy-document file://<(cat <<EOF
{
  "Version": "2012-10-17",
  "Statement": [
    {
      "Effect": "Allow",
      "Action": [
        "elasticfilesystem:DescribeMountTargets",
        "elasticfilesystem:DescribeFileSystems",
        "elasticfilesystem:ClientMount",
        "elasticfilesystem:ClientWrite"
      ],
      "Resource": "$EFS_ARN"
    },
    {
      "Effect": "Allow",
      "Action": [
        "ec2:DescribeAvailabilityZones"
      ],
      "Resource": "*"
    }
  ]
}
EOF
)
```

* Create [Persistent Volumes](https://docs.aws.amazon.com/eks/latest/best-practices/windows-storage.html) (PV) and Persistent Volume Claims (PVC) using static provisioning
    * Ensure file system ID is exported in `$EFS_ID`

    ```bash
    $ export EFS_ID=$(aws efs describe-file-systems --creation-token malcolm-efs \
        --query 'FileSystems[0].FileSystemId' --output text)

    $ echo $EFS_ID
    ```

    * Ensure the Access Point IDs are exported in `$EFS_ACCESS_POINT_CONFIG_ID`, etc.

    ```bash
    $ for AP in config opensearch opensearch-backup pcap runtime-logs suricata-logs zeek-logs; do \
        AP_UPPER=$(echo "$AP" | tr 'a-z-' 'A-Z_'); \
        ACCESS_POINT_ID=$(aws efs describe-access-points \
                            --file-system-id $EFS_ID \
                            --query "AccessPoints[?Tags[?Key=='Name' && Value=='$AP']].AccessPointId" \
                            --output text); \

        [[ -n "$ACCESS_POINT_ID" ]] && export EFS_ACCESS_POINT_${AP_UPPER}_ID=$ACCESS_POINT_ID; \
    done

    $ env | grep EFS_ACCESS_POINT_
    …
    ```

    * Create and verify PVs and PVCs to be used by Malcolm services (see [`01-volumes-aws-efs.yml.example`]({{ site.github.repository_url }}/blob/{{ site.github.build_revision }}/kubernetes/01-volumes-aws-efs.yml.example))

    ```bash
    $ envsubst < ./Malcolm/kubernetes/01-volumes-aws-efs.yml.example | kubectl apply -f -
    …
    ```

    * Verify PVs and PVCs have "Bound" status

    ```bash
    $ kubectl get pv -n malcolm
    NAME                       CAPACITY   ACCESS MODES   RECLAIM POLICY   STATUS   CLAIM                             STORAGECLASS   VOLUMEATTRIBUTESCLASS   REASON   AGE
    config-volume              10Gi       RWX            Retain           Bound    malcolm/config-claim              efs-sc         <unset>                          11s
    opensearch-backup-volume   150Gi      RWO            Retain           Bound    malcolm/opensearch-backup-claim   efs-sc         <unset>                          10s
    opensearch-volume          150Gi      RWO            Retain           Bound    malcolm/opensearch-claim          efs-sc         <unset>                          10s
    pcap-volume                100Gi      RWX            Retain           Bound    malcolm/pcap-claim                efs-sc         <unset>                          13s
    runtime-logs-volume        10Gi       RWX            Retain           Bound    malcolm/runtime-logs-claim        efs-sc         <unset>                          11s
    suricata-volume            25Gi       RWX            Retain           Bound    malcolm/suricata-claim            efs-sc         <unset>                          12s
    zeek-volume                50Gi       RWX            Retain           Bound    malcolm/zeek-claim                efs-sc         <unset>                          13s

    $ kubectl get pvc -n malcolm
    NAME                      STATUS   VOLUME                     CAPACITY   ACCESS MODES   STORAGECLASS   VOLUMEATTRIBUTESCLASS   AGE
    config-claim              Bound    config-volume              10Gi       RWX            efs-sc         <unset>                 38s
    opensearch-backup-claim   Bound    opensearch-backup-volume   150Gi      RWO            efs-sc         <unset>                 36s
    opensearch-claim          Bound    opensearch-volume          150Gi      RWO            efs-sc         <unset>                 37s
    pcap-claim                Bound    pcap-volume                100Gi      RWX            efs-sc         <unset>                 40s
    runtime-logs-claim        Bound    runtime-logs-volume        10Gi       RWX            efs-sc         <unset>                 37s
    suricata-claim            Bound    suricata-volume            25Gi       RWX            efs-sc         <unset>                 39s
    zeek-claim                Bound    zeek-volume                50Gi       RWX            efs-sc         <unset>                 39s
    ```

* Install [AWS Load Balancer Controller](https://docs.aws.amazon.com/eks/latest/userguide/aws-load-balancer-controller.html) via Helm

```bash
$ helm repo add eks https://aws.github.io/eks-charts
…
$ helm repo update
…
$ helm install aws-load-balancer-controller eks/aws-load-balancer-controller \
  -n kube-system \
  --set clusterName=malcolm-cluster \
  --set serviceAccount.create=false \
  --set serviceAccount.name=aws-load-balancer-controller \
  --set region=us-east-1 \
  --set vpcId=$VPC_ID
…
```

* [Request a certificate](https://docs.aws.amazon.com/cli/latest/reference/acm/request-certificate.html) and get its ARN (here `malcolm.example.org` is placeholder that should be replaced with the domain name which will point to the Malcolm instance)

```bash
$ aws acm request-certificate \
  --domain-name malcolm.example.org \
  --validation-method DNS \
  --region us-east-1
…

$ CERT_ARN=$(aws acm list-certificates \
    --region us-east-1 \
    --query "CertificateSummaryList[?DomainName=='malcolm.example.org'].CertificateArn" \
    --output text)

$ echo $CERT_ARN
```

* Get the DNS [validation record](https://docs.aws.amazon.com/cli/latest/reference/acm/describe-certificate.html) from ACM

```bash
$ VALIDATION_RECORD=$(aws acm describe-certificate \
  --certificate-arn "$CERT_ARN" \
  --region us-east-1 \
  --query "Certificate.DomainValidationOptions[0].ResourceRecord" \
  --output json)

$ echo $VALIDATION_RECORD
```

* Using the dashboard or other tools provided by your domain name provider (i.e., the issuer of `malcolm.example.org` in this example), create a [DNS record of type `CNAME`](https://docs.aws.amazon.com/acm/latest/userguide/dns-validation.html) with the host set to the subdomain part of `Name` (e.g., `_0954b44630d36d77d12d12ed6c03c1e4.aws` if `Name` was `_0954b44630d36d77d12d12ed6c03c1e4.aws.malcolm.example.org.`) and the value/target set to `Value` (normally including the trailing dot; however, if your domain name provider gives an error it may be attempted without the trailing dot) of `$VALIDATION_RECORD`. Wait five to ten minutes for DNS to propogate.

* Periodically check the status of the certificate until it has changed from `PENDING_VALIDATION` to `ISSUED`.

```bash
$ aws acm describe-certificate \
  --certificate-arn "$CERT_ARN" \
  --region us-east-1 \
  --query "Certificate.Status"
…
```

* Copy [`./Malcolm/config/kubernetes-container-resources.yml.example`]({{ site.github.repository_url }}/blob/{{ site.github.build_revision }}/config/kubernetes-container-resources.yml.example) to `./Malcolm/config/kubernetes-container-resources.yml` and [adjust container resources](https://kubernetes.io/docs/concepts/configuration/manage-resources-containers/#requests-and-limits) in the copy.
    * This step is **required** for EKS Auto Mode and **optional** for standard EKS.

* [Start Malcolm](kubernetes.md#Running), providing the kubeconfig file as the `--file`/`-f` parameter and the additional parameters listed here. This will start the create the resources and start the pods running under the `malcolm` namespace. The `--inject-resources` argument is only required if you adjusted `kubernetes-container-resources.yml` as described above.

```bash
$ ./Malcolm/scripts/start -f "${KUBECONFIG:-$HOME/.kube/config}" \
    --inject-resources \
    --skip-persistent-volume-checks
…
```

* Create the ALB ingress for Malcolm (see [`99-ingress-aws-alb.yml.example`]({{ site.github.repository_url }}/blob/{{ site.github.build_revision }}/kubernetes/99-ingress-aws-alb.yml.example)), replacing `malcolm.example.org` with the the domain name which will point to the Malcolm instance.

    ```bash
    $ export CERT_ARN
    $ export MALCOLM_HOST=malcolm.example.org
    $ envsubst < ./Malcolm/kubernetes/99-ingress-aws-alb.yml.example | kubectl apply -f -
    …
    ```

* Allow incoming TCP connections from remote sensors using [Network Load Balancer (NLB)](https://aws.amazon.com/elasticloadbalancing/network-load-balancer/)
    * This step is **not required** for EKS Auto Mode.
    * **OPTIONAL**: This is only needed to allow forwarding from a remote [Hedgehog Linux](live-analysis.md#Hedgehog) network sensor.
    * Create and assign a security group for Logstash (5044/tcp) and Filebeat (5045/tcp) to accept logs. Replacing `0.0.0.0/0` with a more limited CIDR block in the following commands is recommended.

    ```bash
    $ aws ec2 create-security-group \
        --group-name malcolm-raw-tcp-sg \
        --description "Security group for raw TCP services" \
        --vpc-id $VPC_ID
    …

    $ TCP_SG_ID=$(aws ec2 describe-security-groups \
                    --filters Name=group-name,Values=malcolm-raw-tcp-sg \
                    --query 'SecurityGroups[0].GroupId' \
                    --output text)

    $ echo $TCP_SG_ID

    $ for PORT in 5044 5045; do \
        aws ec2 authorize-security-group-ingress \
            --group-id $TCP_SG_ID \
            --protocol tcp \
            --port $PORT \
            --cidr 0.0.0.0/0; \
    done
    …
    ```

    * Assign the new security group to the network interfaces

    ```bash
    $ for POD in logstash filebeat; do \
        POD_NAME="$(kubectl get pods -n malcolm --no-headers -o custom-columns=':metadata.name' | grep "$POD" | head -n 1)"; \
        ( [[ -n "$POD_NAME" ]] && [[ "$POD_NAME" != "None" ]] ) || continue; \
        POD_IP="$(kubectl get pod -n malcolm "$POD_NAME" -o jsonpath='{.status.podIP}')"; \
        ( [[ -n "$POD_IP" ]] && [[ "$POD_IP" != "None" ]] ) || continue; \
        NIC_ID="$(aws ec2 describe-network-interfaces --filters "Name=addresses.private-ip-address,Values=$POD_IP" --query "NetworkInterfaces[0].NetworkInterfaceId" --output text)"; \
        ( [[ -n "$NIC_ID" ]] && [[ "$NIC_ID" != "None" ]] ) || continue; \
        NIC_GROUPS="$(aws ec2 describe-network-interfaces --network-interface-ids "$NIC_ID" --query "NetworkInterfaces[0].Groups[].GroupId" --output text)"; \
        ( [[ -n "$NIC_GROUPS" ]] && [[ "$NIC_GROUPS" != "None" ]] ) || continue; \
        aws ec2 modify-network-interface-attribute \
          --network-interface-id "$NIC_ID" \
          --groups $TCP_SG_ID $NIC_GROUPS; \
    done
    …
    ```

* Get the LoadBalancer hostnames for the internet-facing services created from `./Malcolm/kubernetes/99-ingress-aws-alb.yml`. The `LOGSTASH_HOSTNAME` and `FILEBEAT_HOSTNAME` commands can be ignored if you did not configure allowing incoming TCP connections from remote sensors in the previous step.

```bash
$ HTTPS_HOSTNAME=$(kubectl get ingress malcolm-ingress-https -n malcolm -o jsonpath='{.status.loadBalancer.ingress[0].hostname}')
$ LOGSTASH_HOSTNAME=$(kubectl get service malcolm-nlb-logstash -n malcolm -o jsonpath='{.status.loadBalancer.ingress[*].hostname}')
$ FILEBEAT_HOSTNAME=$(kubectl get service malcolm-nlb-tcp-json -n malcolm -o jsonpath='{.status.loadBalancer.ingress[*].hostname}')

$ echo $HTTPS_HOSTNAME
$ echo $LOGSTASH_HOSTNAME
$ echo $FILEBEAT_HOSTNAME
```

* Using the dashboard or other tools provided by your domain name provider (i.e., the issuer of `malcolm.example.org` in this example), create a [DNS record of type `CNAME`](https://docs.aws.amazon.com/acm/latest/userguide/dns-validation.html) with the host set to your subdomain (e.g., `malcolm` if the domain is `malcolm.example.org`) and the value/target set to the value of `$HTTPS_HOSTNAME`. Wait five to ten minutes for DNS to propogate. If you also configured allowing incoming TCP connections from remote sensors above, create `CNAME` records for `$LOGSTASH_HOSTNAME` and `$FILEBEAT_HOSTNAME` as well (e.g., `logstash.malcolm.example.org` and `filebeat.malcolm.example.org`, respectively).

* Open a [web browser](quickstart.md#UserInterfaceURLs) to connect to the Malcolm cluster (e.g., `https://malcolm.example.org`)

* Monitor deployment
    * Check [pods](https://kubernetes.io/docs/tutorials/kubernetes-basics/explore/explore-intro/)

    ```bash
    $ kubectl get pods -n malcolm -w
    kubectl get pods -n malcolm -w
    NAME                                            READY   STATUS     RESTARTS   AGE
    api-deployment-5c8b9c7c5b-dtpkq                 1/1     Running    0          3m6s
    arkime-deployment-fcbb44c8f-plh8k               1/1     Running    0          3m6s
    dashboards-deployment-95467ff6f-h2zx5           1/1     Running    0          3m7s
    dashboards-helper-deployment-7686756dc4-vxw4r   1/1     Running    0          3m5s
    file-monitor-deployment-7fccbb7c98-8hxrv        1/1     Running    0          3m5s
    filebeat-deployment-57db54b549-zvfb4            1/1     Running    0          3m4s
    freq-deployment-6c7688b4c-zhdfw                 1/1     Running    0          3m2s
    htadmin-deployment-767c78b4bf-sjzmf             1/1     Running    0          3m2s
    keycloak-deployment-7ff7bb9c8c-trkc6            1/1     Running    0          3m2s
    logstash-deployment-54ffd8c85-spmh5             1/1     Running    0          3m4s
    netbox-deployment-7bdbfcbf6c-xc725              1/1     Running    0          3m3s
    nginx-proxy-deployment-864c896ff6-v8jrs         1/1     Running    0          3m1s
    opensearch-deployment-654b79f6f9-2tss2          1/1     Running    0          3m7s
    pcap-monitor-deployment-5f644fb9b-tzk8k         1/1     Running    0          3m6s
    postgres-deployment-76fb787976-pgwsr            1/1     Running    0          3m3s
    redis-cache-deployment-6f9b9d65bf-dssjt         1/1     Running    0          3m3s
    redis-deployment-7b985fb7d7-zz9jb               1/1     Running    0          3m4s
    suricata-offline-deployment-669c759f88-nt24v    1/1     Running    0          3m5s
    upload-deployment-76c6c49cb5-9zdtp              1/1     Running    0          3m7s
    zeek-offline-deployment-c56f7f46f-m62sd         1/1     Running    0          3m5s
    ```

    * [Check](https://kubernetes.io/docs/reference/kubectl/generated/kubectl_get/) all resources

    ```bash
    $ kubectl get all -n malcolm
    …
    ```

    * Watch pod [logs](https://kubernetes.io/docs/reference/kubectl/generated/kubectl_logs/)
        * Using Malcolm's convenience script

        ```bash
        $ ./Malcolm/scripts/logs -f "${KUBECONFIG:-$HOME/.kube/config}"
        …
        ```

        * Using `kubectl`
        ```bash
        $ kubectl logs --follow=true -n malcolm --all-containers <pod>
        …
        ```

    * Get all [events](https://kubernetes.io/docs/reference/kubectl/generated/kubectl_events/) in the namespace for more detailed information and debugging

    ```bash
    $ kubectl get events -n malcolm --sort-by='.metadata.creationTimestamp'
    …
    ```

* Stop Malcolm, providing the kubeconfig file as the `--file`/`-f` parameter. This will stop the pods and remove the resources running under the `malcolm` namespace.

```bash
$ ./Malcolm/scripts/stop -f "${KUBECONFIG:-$HOME/.kube/config}"
…
```

## <a name="AWSAMI"></a> Generating a Malcolm Amazon Machine Image (AMI)

This section outlines the process of using [packer](https://www.packer.io/)'s [Amazon AMI Builder](https://developer.hashicorp.com/packer/plugins/builders/amazon) to create an [EBS-backed](https://developer.hashicorp.com/packer/plugins/builders/amazon/ebs) Malcolm [AMI](https://docs.aws.amazon.com/AWSEC2/latest/UserGuide/AMIs.html) for either the x86-64 or arm64 CPU architecture. This section assumes good working knowledge of [Amazon Web Services (AWS)](https://docs.aws.amazon.com/index.html).

The files referenced in this section can be found in [scripts/third-party-environments/aws/ami]({{ site.github.repository_url }}/blob/{{ site.github.build_revision }}/scripts/third-party-environments/aws/ami).

* Copy `packer_vars.json.example` to `packer_vars.json`

```bash
$ cp ./packer_vars.json.example ./packer_vars.json
```

* Edit `packer_vars.json`
    * Set `vpc_region`, `instance_arch`, and other variables as needed
* Validate the `packer` configuration

```bash
$ packer validate packer_build.json
The configuration is valid.
```

* Launch `packer` to build the AMI, providing `AWS_ACCESS_KEY_ID` and `AWS_SECRET_ACCESS_KEY` as environment variables:

```bash
$ AWS_ACCESS_KEY_ID=YOUR_AWS_ACCESS_KEY \
    AWS_SECRET_ACCESS_KEY=YOUR_AWS_SECRET_KEY \
    packer build -var-file=packer_vars.json packer_build.json

amazon-ebs: output will be in this color.

==> amazon-ebs: Prevalidating any provided VPC information
==> amazon-ebs: Prevalidating AMI Name: malcolm-v{{ site.malcolm.version }}-x86_64-2024-10-10T15-41-32Z
    amazon-ebs: Found Image ID: ami-xxxxxxxxxxxxxxxxx

...

==> amazon-ebs: Waiting for AMI to become ready...
==> amazon-ebs: Skipping Enable AMI deprecation...
==> amazon-ebs: Adding tags to AMI (ami-xxxxxxxxxxxxxxxxx)...
==> amazon-ebs: Tagging snapshot: snap-xxxxxxxxxxxxxxxxx
==> amazon-ebs: Creating AMI tags
    amazon-ebs: Adding tag: "Malcolm": "idaholab/Malcolm/v{{ site.malcolm.version }}"
    amazon-ebs: Adding tag: "source_ami_name": "al2023-ami-ecs-hvm-2023.0.20241003-kernel-6.1-x86_64"
==> amazon-ebs: Creating snapshot tags
==> amazon-ebs: Terminating the source AWS instance...
==> amazon-ebs: Cleaning up any extra volumes...
==> amazon-ebs: No volumes to clean up, skipping
==> amazon-ebs: Deleting temporary keypair...
Build 'amazon-ebs' finished after 19 minutes 57 seconds.

==> Wait completed after 19 minutes 57 seconds

==> Builds finished. The artifacts of successful builds are:
--> amazon-ebs: AMIs were created:
us-east-1: ami-xxxxxxxxxxxxxxxxx
```

* Use [`aws`](https://docs.aws.amazon.com/AWSEC2/latest/UserGuide/finding-an-ami.html) (or the Amazon EC2 console) to verify that the new AMI exists and note the ID of the image to launch if you wish to continue on to the next section.

```bash
$ aws ec2 describe-images \
    --owners self \
    --filters "Name=root-device-type,Values=ebs" \
    --filters "Name=name,Values=malcolm-*" \
    --query "Images[*].[Name,ImageId,CreationDate]" \
    --output text | sort

malcolm-v25.03.1-arm64-2025-03-31T18-28-00Z     ami-xxxxxxxxxxxxxxxxx   2025-03-31T18:33:12.000Z
malcolm-v25.03.1-x86_64-2025-03-31T18-13-34Z    ami-xxxxxxxxxxxxxxxxx   2025-03-31T18:19:17.000Z
```

### <a name="AWSAMILaunch"></a> Launching an EC2 instance from the Malcolm AMI

* Create a [key pair for the EC2 instance](https://docs.aws.amazon.com/AWSEC2/latest/UserGuide/create-key-pairs.html)

```bash
$ aws ec2 create-key-pair \
    --key-name malcolm-key \
    --query "KeyMaterial" \
    --output text > ./malcolm-key.pem

$ chmod 600 ./malcolm-key.pem
```

* Create a [security group for the EC2 instance](https://docs.aws.amazon.com/AWSEC2/latest/UserGuide/ec2-security-groups.html)

```bash
$ aws ec2 create-security-group \
    --group-name malcolm-sg \
    --description "Malcolm SG"
…
```

* Set inbound [security group rules](https://docs.aws.amazon.com/vpc/latest/userguide/security-group-rules.html)
    - These rules will allow SSH and HTTPS access from the address(es) specified
    - Replace `#.#.#.#` with the public IP address(es) (i.e., addresses which will be allowed to connect to the Malcolm instance via SSH and HTTPS) in the following commands

```bash
$ PUBLIC_IP=#.#.#.#

$ for PORT in 22 443; do \
    aws ec2 authorize-security-group-ingress \
        --group-name malcolm-sg \
        --protocol tcp \
        --port $PORT \
        --cidr $PUBLIC_IP/32; \
done
…
```

* Launch selected AMI
    - Replace `INSTANCE_TYPE` with the desired instance type in the following command
        + See [EC2 Instance Types](#AWSInstanceSizing) for suggestions
    - Replace `AMI_ID` with the AMI ID from above in the following command
    - The size of the storage volume will vary depending on the amount of data users plan to process and retain in Malcolm. The example here uses 100 GiB; users should adjust as needed for their specific use case.

```bash
$ aws ec2 run-instances \
    --image-id AMI_ID \
    --instance-type INSTANCE_TYPE \
    --key-name malcolm-key \
    --security-group-ids malcolm-sg \
    --block-device-mappings "[{\"DeviceName\":\"/dev/sda1\",\"Ebs\":{\"VolumeSize\":100,\"VolumeType\":\"gp3\"}}]" \
    --count 1 \
    --tag-specifications "ResourceType=instance,Tags=[{Key=Name,Value=Malcolm}]"
…
```

* Get [instance details](https://docs.aws.amazon.com/cli/latest/reference/ec2/describe-instances.html) and check its status

```bash
$ aws ec2 describe-instances \
    --filters "Name=tag:Name,Values=Malcolm" \
    --query "Reservations[].Instances[].{ID:InstanceId,IP:PublicIpAddress,State:State.Name}" \
    --output table
…
```

* Connect via [Session Manager](https://docs.aws.amazon.com/systems-manager/latest/userguide/session-manager.html) or via SSH using the key pair created above.

```bash
$ INSTANCE_IP=$(aws ec2 describe-instances \
                  --filters "Name=tag:Name,Values=Malcolm" \
                  --query "Reservations[].Instances[].PublicIpAddress" \
                  --output text)

$ ssh -o IdentitiesOnly=yes -i ./malcolm-key.pem ec2-user@$INSTANCE_IP
```

* Upon connection, Malcolm will automatically prompt the user to complete [configuration](malcolm-config.md#ConfigAndTuning) and set up [authentication](authsetup.md#AuthSetup).
    - Users should answer the remaining [configuration questions](malcolm-hedgehog-e2e-iso-install.md#MalcolmConfig) as they apply to their use case.
    - [This example](malcolm-hedgehog-e2e-iso-install.md#MalcolmAuthSetup) can guide users through the authentication setup prompts.

* Start Malcolm
    - Running `~/Malcolm/scripts/start` will [start Malcolm](running.md#Starting).
    - Malcolm takes a few minutes to start. During this time users may see text scroll past from the containers' logs that look like error messages. This is normal while Malcolm's services synchronize among themselves.
    - Once Malcolm is running, the start script will output **Started Malcolm** and return to the command prompt.

* Check Malcolm's status
    - Running `./scripts/status` in the Malcolm installation directory will display the status of Malcolm's services.

* Connect to Malcolm's [web interface](quickstart.md#UserInterfaceURLs)
    - Navigate a web browser to the IP address of the instance using HTTPS
    - Log in with the credentials specified when setting up authentication
    - See the Malcolm [Learning Tree](https://github.com/cisagov/Malcolm/wiki/Learning) and [documentation](README.md) for next steps.

### <a name="AWSAMIMFA"></a> Using MFA

Users with [AWS MFA requirements](https://docs.aws.amazon.com/console/iam/self-mfa) may receive an `UnauthorizedOperation` error when performing the steps outlined above. If this is the case, the following workaround may allow the build to execute (thanks to [this GitHub comment](https://github.com/hashicorp/packer-plugin-amazon/issues/441#issuecomment-1880073476)):

1. Remove the `access_key` and `secret_key` lines from the `builders` section of `packer_build.json` (right below `"type": "amazon-ebs"`)
1. Run `aws ec2 describe-instances --profile=xxxxxxxx` (replacing `xxxxxxxx` with the credential profile name) to cause `aws` to authenticate (prompting for the MFA code) and cache the credentials
1. At the bash command line, run: `eval "$(aws configure export-credentials --profile xxxxxxxx --format env)"` to load the current AWS credentials into environment variables in the current session
1. Run the `packer build` command as described above

## <a name="AWSAttribution"></a> Attribution

Amazon Web Services, AWS, the Powered by AWS logo, Amazon Elastic Kubernetes Service (EKS), and Amazon Machine Image (AMI) are trademarks of Amazon.com, Inc. or its affiliates. The information about providers and services contained in this document is for instructional purposes and does not constitute endorsement or recommendation.<|MERGE_RESOLUTION|>--- conflicted
+++ resolved
@@ -382,8 +382,6 @@
 ### <a name="AWSEKS"></a>Deploying with EKS
 
 * Create a [file](https://eksctl.io/usage/creating-and-managing-clusters/#using-config-files) called `cluster.yaml` and customize as needed (see [EC2 Instance Types](#AWSInstanceSizing) for suggestions for `instanceType`)
-<<<<<<< HEAD
-=======
 
 ```yml
 # cluster.yaml
@@ -430,7 +428,6 @@
 ### <a name="AWSEKSAuto"></a> Deploying with [EKS Auto Mode](https://aws.amazon.com/eks/auto-mode/)
 
 * Create a [file](https://eksctl.io/usage/creating-and-managing-clusters/#using-config-files) called `cluster.yaml` and customize as needed
->>>>>>> 14567278
 
 ```yml
 # cluster.yaml
@@ -441,31 +438,17 @@
   name: malcolm-cluster
   region: us-east-1
 
-<<<<<<< HEAD
-nodeGroups:
-  - name: private-nodes
-    instanceType: t2.2xlarge
-    desiredCapacity: 2
-    minSize: 1
-    maxSize: 3
-    privateNetworking: true
-=======
 addonsConfig:
   disableDefaultAddons: true
 
 autoModeConfig:
   enabled: true
->>>>>>> 14567278
 ```
 
 * [Create the cluster](https://eksctl.io/usage/creating-and-managing-clusters/) using `eksctl`
 
 ```bash
-<<<<<<< HEAD
-$ envsubst < cluster.yaml | eksctl create cluster -f -
-=======
 $ eksctl create cluster -f cluster.yaml
->>>>>>> 14567278
 …
 ```
 
@@ -488,23 +471,7 @@
 
 ```bash
 $ kubectl create namespace malcolm
-<<<<<<< HEAD
-```
-
-* Create [Fargate profiles](https://docs.aws.amazon.com/eks/latest/userguide/fargate-profile.html) for Malcolm components based on pods' "role" labels
-
-```bash
-$ for ROLE in $(grep -h role: ./Malcolm/kubernetes/*.yml | awk '{print $2}' | sort -u); do \
-    eksctl create fargateprofile \
-        --cluster malcolm-cluster \
-        --region us-east-1 \
-        --name malcolm-"$ROLE" \
-        --namespace malcolm \
-        --labels role="$ROLE"; \
-done
-=======
-…
->>>>>>> 14567278
+…
 ```
 
 * Proceed to [Common Steps for EKS Deployments](#AWSEKSCommon)
@@ -653,16 +620,6 @@
         --source-group "$SG"; \
 done
 …
-```
-
-* Get subnet IDs
-
-```bash
-$ PRIVATE_SUBNET_IDS=$(aws ec2 describe-subnets \
-    --filters "Name=vpc-id,Values=$VPC_ID" "Name=tag:aws:cloudformation:logical-id,Values=SubnetPrivate*" \
-    --query 'Subnets[*].SubnetId' --output text)
-
-$ echo $PRIVATE_SUBNET_IDS
 ```
 
 * Get subnet IDs
