--- conflicted
+++ resolved
@@ -16,11 +16,7 @@
     spec:
       containers:
       - name: suricata-offline-container
-<<<<<<< HEAD
-        image: ghcr.io/idaholab/malcolm/suricata:25.01.0
-=======
         image: ghcr.io/idaholab/malcolm/suricata:25.02.0
->>>>>>> 07874817
         imagePullPolicy: Always
         stdin: false
         tty: true
@@ -59,11 +55,7 @@
             name: suricata-offline-custom-configs-volume
       initContainers:
       - name: suricata-offline-dirinit-container
-<<<<<<< HEAD
-        image: ghcr.io/idaholab/malcolm/dirinit:25.01.0
-=======
         image: ghcr.io/idaholab/malcolm/dirinit:25.02.0
->>>>>>> 07874817
         imagePullPolicy: Always
         stdin: false
         tty: true
