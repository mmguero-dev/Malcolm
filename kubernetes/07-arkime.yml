---
apiVersion: v1
kind: Service
metadata:
  name: arkime
  namespace: malcolm
spec:
  ports:
    - port: 8005
      protocol: TCP
      name: http
  selector:
    name: arkime-deployment

---
apiVersion: apps/v1
kind: Deployment
metadata:
  name: arkime-deployment
  namespace: malcolm
spec:
  selector:
    matchLabels:
      name: arkime-deployment
  replicas: 1
  template:
    metadata:
      labels:
        name: arkime-deployment
    spec:
      containers:
      - name: arkime-container
<<<<<<< HEAD
        image: ghcr.io/idaholab/malcolm/arkime:25.01.0
=======
        image: ghcr.io/idaholab/malcolm/arkime:25.02.0
>>>>>>> 07874817
        imagePullPolicy: Always
        stdin: false
        tty: true
        ports:
          - name: http
            protocol: TCP
            containerPort: 8005
        envFrom:
          - configMapRef:
              name: process-env
          - configMapRef:
              name: ssl-env
          - configMapRef:
              name: opensearch-env
          - secretRef:
              name: auth-env
          - configMapRef:
              name: upload-common-env
          - configMapRef:
              name: arkime-env
          - configMapRef:
              name: arkime-offline-env
          - secretRef:
              name: arkime-secret-env
        env:
          - name: VIRTUAL_HOST
            value: "arkime.malcolm.local"
        livenessProbe:
          httpGet:
            path: /_ns_/nstest.html
            port: 8005
            scheme: HTTPS
          initialDelaySeconds: 210
          periodSeconds: 90
          timeoutSeconds: 30
          successThreshold: 1
          failureThreshold: 10
        volumeMounts:
          - mountPath: /var/local/ca-trust/configmap
            name: arkime-var-local-catrust-volume
          - mountPath: /var/local/curlrc/secretmap
            name: arkime-opensearch-curlrc-secret-volume
          - mountPath: "/opt/arkime/lua/configmap"
            name: arkime-lua-volume
          - mountPath: "/opt/arkime/rules/configmap"
            name: arkime-rules-volume
          - mountPath: "/data/pcap"
            name: arkime-pcap-volume
      initContainers:
      - name: arkime-dirinit-container
<<<<<<< HEAD
        image: ghcr.io/idaholab/malcolm/dirinit:25.01.0
=======
        image: ghcr.io/idaholab/malcolm/dirinit:25.02.0
>>>>>>> 07874817
        imagePullPolicy: Always
        stdin: false
        tty: true
        envFrom:
          - configMapRef:
              name: process-env
        env:
          - name: PUSER_MKDIR
            value: "/data/pcap:processed"
        volumeMounts:
          - name: arkime-pcap-volume
            mountPath: "/data/pcap"
      volumes:
        - name: arkime-var-local-catrust-volume
          configMap:
            name: var-local-catrust
        - name: arkime-opensearch-curlrc-secret-volume
          secret:
            secretName: opensearch-curlrc
        - name: arkime-lua-volume
          configMap:
            name: arkime-lua
        - name: arkime-rules-volume
          configMap:
            name: arkime-rules
        - name: arkime-pcap-volume
          persistentVolumeClaim:
            claimName: pcap-claim<|MERGE_RESOLUTION|>--- conflicted
+++ resolved
@@ -30,11 +30,7 @@
     spec:
       containers:
       - name: arkime-container
-<<<<<<< HEAD
-        image: ghcr.io/idaholab/malcolm/arkime:25.01.0
-=======
         image: ghcr.io/idaholab/malcolm/arkime:25.02.0
->>>>>>> 07874817
         imagePullPolicy: Always
         stdin: false
         tty: true
@@ -85,11 +81,7 @@
             name: arkime-pcap-volume
       initContainers:
       - name: arkime-dirinit-container
-<<<<<<< HEAD
-        image: ghcr.io/idaholab/malcolm/dirinit:25.01.0
-=======
         image: ghcr.io/idaholab/malcolm/dirinit:25.02.0
->>>>>>> 07874817
         imagePullPolicy: Always
         stdin: false
         tty: true
