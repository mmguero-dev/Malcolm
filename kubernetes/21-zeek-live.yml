--- conflicted
+++ resolved
@@ -16,11 +16,7 @@
     spec:
       containers:
       - name: zeek-live-container
-<<<<<<< HEAD
-        image: ghcr.io/idaholab/malcolm/zeek:25.01.0
-=======
         image: ghcr.io/idaholab/malcolm/zeek:25.02.0
->>>>>>> 07874817
         imagePullPolicy: Always
         stdin: false
         tty: true
@@ -65,11 +61,7 @@
             subPath: "zeek/intel"
       initContainers:
       - name: zeek-live-dirinit-container
-<<<<<<< HEAD
-        image: ghcr.io/idaholab/malcolm/dirinit:25.01.0
-=======
         image: ghcr.io/idaholab/malcolm/dirinit:25.02.0
->>>>>>> 07874817
         imagePullPolicy: Always
         stdin: false
         tty: true
