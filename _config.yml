repository: idaholab/Malcolm
title: Malcolm
malcolm:
<<<<<<< HEAD
  version: 25.01.0
=======
  version: 25.02.0
>>>>>>> 07874817
description: A powerful, easily deployable network traffic analysis tool suite for network security monitoring
logo: docs/images/logo/Malcolm_outline_banner_dark.png
remote_theme: pages-themes/minimal@v0.2.0
youtube_url: https://www.youtube.com/@MalcolmNetworkTrafficAnalysis
mastodon:
  id:
  url:
reddit:
  id:
  url:
docs_uri: docs/
alerting_docs_uri: docs/alerting.html
anomaly_detection_docs_uri: docs/anomaly-detection.html
api_docs_uri: docs/api.html
arkime_docs_uri: docs/arkime.html
components_docs_uri: docs/components.html
configuring_docs_uri: docs/malcolm-preparation.html
contributing_docs_uri: docs/contributing-guide.html
dashboards_docs_uri: docs/dashboards.html
download_docs_uri: docs/download.html#DownloadISOs
hardening_docs_uri: docs/hardening.html
hedgehog_docs_uri: docs/hedgehog.html
live_analysis_docs_uri: docs/live-analysis.html
protocols_docs_uri: docs/protocols.html
queries_docs_uri: docs/queries-cheat-sheet.html
quickstart_docs_uri: docs/quickstart.html
severity_docs_uri: docs/severity.html
thirdparty_logs_docs_uri: docs/third-party-logs.html
upload_docs_uri: docs/upload.html
url:
github:
  owner_name: Idaho National Laboratory
  default_branch: main
plugins:
  - jekyll-relative-links
  - jekyll-remote-theme
  - jekyll-seo-tag
  - jekyll-sitemap
show_downloads: true
relative_links:
  enabled: true
  collections: true
exclude:
  - .dockerignore
  - .envrc
  - .git
  - .github
  - .gitignore
  - .ldap_config_defaults
  - .opensearch.primary.curlrc
  - .opensearch.secondary.curlrc
  - .tmp
  - .travis.yml
  - .trigger_workflow_build
  - api
  - arkime
  - arkime-logs
  - arkime-raw
  - config
  - dashboards
  - docker-compose-dev.yml
  - docker-compose.yml
  - Dockerfiles
  - docs/images/font
  - docs/images/hedgehog/logo/font
  - docs/quick-start
  - docs/slides
  - docs/stix
  - docs/web
  - file-monitor
  - file-upload
  - filebeat
  - freq-server
  - Gemfile
  - Gemfile.lock
  - htadmin
  - logstash
  - malcolm-iso
  - netbox
  - nginx
  - opensearch
  - opensearch-backup
  - pcap
  - pcap-capture
  - pcap-monitor
  - scripts
  - hedgehog-iso
  - shared
  - suricata
  - suricata-logs
  - yara
  - yq
  - zeek
  - zeek-logs
  - "**/*.ai"
  - "**/*.eps"
  - "**/*.odg"
  - "**/*.ppt*"
  - "**/*.pdf"
  - "**/*.svg"
  - "**/*.xcf"<|MERGE_RESOLUTION|>--- conflicted
+++ resolved
@@ -1,11 +1,7 @@
 repository: idaholab/Malcolm
 title: Malcolm
 malcolm:
-<<<<<<< HEAD
-  version: 25.01.0
-=======
   version: 25.02.0
->>>>>>> 07874817
 description: A powerful, easily deployable network traffic analysis tool suite for network security monitoring
 logo: docs/images/logo/Malcolm_outline_banner_dark.png
 remote_theme: pages-themes/minimal@v0.2.0
