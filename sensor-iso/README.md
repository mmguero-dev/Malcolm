--- conflicted
+++ resolved
@@ -605,15 +605,9 @@
 5. Update underlying system packages with `apt-get`
     - `apt-get update && apt-get dist-upgrade`
 
-<<<<<<< HEAD
-6. If there were [new system deb packages added](https://github.com/idaholab/Malcolm/tree/master/sensor-iso/config/package-lists) to this release of Hedgehog Linux (you might have to [manually compare](https://github.com/idaholab/Malcolm/commits/master/sensor-iso/config/package-lists) on GitHub), install them. If you're not sure, of course, you could just install everything, like this (although you may have to tweak some version numbers or something if the base distribution of your Hedgehog branch is different than `master`; in this example I'm not jumping between Debian releases, just upgrading within a release):
-```
-$ for LIST in apps desktopmanager net system; do curl -L -J -O https://raw.github.com/idaholab/Malcolm/master/sensor-iso/config/package-lists/$LIST.list.chroot; done
-=======
-6. If there were [new system deb packages added](https://github.com/cisagov/Malcolm/tree/main/sensor-iso/config/package-lists) to this release of Hedgehog Linux (you might have to [manually compare](https://github.com/cisagov/Malcolm/commits/main/sensor-iso/config/package-lists) on GitHub), install them. If you're not sure, of course, you could just install everything, like this (although you may have to tweak some version numbers or something if the base distribution of your Hedgehog branch is different than `main`; in this example I'm not jumping between Debian releases, just upgrading within a release):
-```
-$ for LIST in apps desktopmanager net system; do curl -L -J -O https://raw.github.com/cisagov/Malcolm/main/sensor-iso/config/package-lists/$LIST.list.chroot; done
->>>>>>> 98d14d14
+6. If there were [new system deb packages added](https://github.com/idaholab/Malcolm/tree/main/sensor-iso/config/package-lists) to this release of Hedgehog Linux (you might have to [manually compare](https://github.com/idaholab/Malcolm/commits/main/sensor-iso/config/package-lists) on GitHub), install them. If you're not sure, of course, you could just install everything, like this (although you may have to tweak some version numbers or something if the base distribution of your Hedgehog branch is different than `main`; in this example I'm not jumping between Debian releases, just upgrading within a release):
+```
+$ for LIST in apps desktopmanager net system; do curl -L -J -O https://raw.github.com/idaholab/Malcolm/main/sensor-iso/config/package-lists/$LIST.list.chroot; done
 ...
 $ apt-get install $(cat *.list.chroot)
 ```
@@ -623,11 +617,7 @@
     * `python3 -m pip list --outdated --format=freeze | grep -v '^\-e' | cut -d = -f 1 | xargs -r -n1 python3 -m pip install -U`
         - if this fails for some reason, you may need to reinstall pip first with `python3 -m pip install --force -U pip`
         - some *very* old builds of Hedgehog Linux had separate Python 3.5 and 3.7 installations: in this case, you'd need to do this for both `python3 -m pip` and `python3.7 -m pip` (or whatever `python3.x` you have)
-<<<<<<< HEAD
-    * If there were [new python packages](https://raw.githubusercontent.com/idaholab/Malcolm/master/sensor-iso/config/hooks/normal/0169-pip-installs.hook.chroot) added to this release of Hedgehog Linux (you might have to [manually compare](https://github.com/idaholab/Malcolm/blame/master/sensor-iso/config/hooks/normal/0169-pip-installs.hook.chroot) on GitHub), install them. If you are using a PyPI mirror, replace `XXXXXX` here with your mirror's IP. The `colorama` package is used here as an example, your package list might vary.
-=======
-    * If there were [new python packages](https://raw.githubusercontent.com/cisagov/Malcolm/main/sensor-iso/config/hooks/normal/0169-pip-installs.hook.chroot) added to this release of Hedgehog Linux (you might have to [manually compare](https://github.com/cisagov/Malcolm/blame/main/sensor-iso/config/hooks/normal/0169-pip-installs.hook.chroot) on GitHub), install them. If you are using a PyPI mirror, replace `XXXXXX` here with your mirror's IP. The `colorama` package is used here as an example, your package list might vary.
->>>>>>> 98d14d14
+    * If there were [new python packages](https://raw.githubusercontent.com/idaholab/Malcolm/master/sensor-iso/config/hooks/normal/0169-pip-installs.hook.chroot) added to this release of Hedgehog Linux (you might have to [manually compare](https://github.com/idaholab/Malcolm/blame/main/sensor-iso/config/hooks/normal/0169-pip-installs.hook.chroot) on GitHub), install them. If you are using a PyPI mirror, replace `XXXXXX` here with your mirror's IP. The `colorama` package is used here as an example, your package list might vary.
         - `python3 -m pip install --no-compile --no-cache-dir --force-reinstall --upgrade --index-url=https://XXXXXX:443/pypi/simple --trusted-host=XXXXXX:443 colorama`
 
 8. Okay, **now** things start to get a little bit ugly. You're going to need access to the ISO of the release of Hedgehog Linux you're upgrading to, as we're going to grab some packages off of it. On another Linux system, [build it](#ISOBuild).
@@ -946,11 +936,7 @@
 
 Hedgehog Linux - part of [Malcolm](https://github.com/idaholab/Malcolm) - is Copyright 2021 Battelle Energy Alliance, LLC, and is developed and released through the cooperation of the Cybersecurity and Infrastructure Security Agency of the U.S. Department of Homeland Security.
 
-<<<<<<< HEAD
-See [`License.txt`](https://raw.githubusercontent.com/idaholab/Malcolm/master/License.txt) for the terms of its release.
-=======
-See [`License.txt`](https://raw.githubusercontent.com/cisagov/Malcolm/main/License.txt) for the terms of its release.
->>>>>>> 98d14d14
+See [`License.txt`](https://raw.githubusercontent.com/idaholab/Malcolm/main/License.txt) for the terms of its release.
 
 ### Contact information of author(s):
 
