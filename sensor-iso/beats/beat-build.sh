#!/bin/bash

# Copyright (c) 2023 Battelle Energy Alliance, LLC.  All rights reserved.

<<<<<<< HEAD
VERSION="8.5.2"
=======
VERSION="8.5.3"
>>>>>>> 6e30c7c6
THIRD_PARTY_BRANCH="master"
while getopts b:v:t: opts; do
   case ${opts} in
      b) BEAT=${OPTARG} ;;
      v) VERSION=${OPTARG} ;;
      t) THIRD_PARTY_BRANCH=${OPTARG} ;;
   esac
done

if [[ -z $BEAT || -z $VERSION || -z $THIRD_PARTY_BRANCH ]] ; then
  echo "usage:" >&2
  echo "  beat-build.sh -b <BEAT> [-v <BEAT_VERSION>] [-v <THIRD_PARTY_BEAT_BRANCH>]" >&2
  echo "" >&2
  echo "example:" >&2
  echo "  beat-build.sh -b filebeat -v $VERSION" >&2
  exit 1
fi

BEAT_DIR="$(pwd)/$(echo "$BEAT" | sed "s@^https*://@@" | sed 's@/@_@g')"
mkdir -p "$BEAT_DIR"
docker run --rm -v "$BEAT_DIR":/build -e "BEATS_VERSION=$VERSION" -e "THIRD_PARTY_BRANCH=$THIRD_PARTY_BRANCH" -e "BEATS=$BEAT" beats-build:latest<|MERGE_RESOLUTION|>--- conflicted
+++ resolved
@@ -2,11 +2,7 @@
 
 # Copyright (c) 2023 Battelle Energy Alliance, LLC.  All rights reserved.
 
-<<<<<<< HEAD
-VERSION="8.5.2"
-=======
 VERSION="8.5.3"
->>>>>>> 6e30c7c6
 THIRD_PARTY_BRANCH="master"
 while getopts b:v:t: opts; do
    case ${opts} in
